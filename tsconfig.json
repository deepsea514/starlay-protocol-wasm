--- conflicted
+++ resolved
@@ -13,10 +13,6 @@
     "resolveJsonModule": true,
     "forceConsistentCasingInFileNames": true
   },
-<<<<<<< HEAD
-  "include": ["tests/**/*.ts", "scripts/**/**/*.ts"],
-=======
-  "include": ["tests/**/*.ts", "typechain/**/*.ts"],
->>>>>>> 57a3b742
+  "include": ["tests/**/*.ts", "scripts/**/**/*.ts", "typechain/**/*.ts"],
   "exclude": ["node_modules/"]
 }