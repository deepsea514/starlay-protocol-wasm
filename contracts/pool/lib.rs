// Copyright 2023 Asynmatrix Pte. Ltd.
// Licensed under the Apache License, Version 2.0 <LICENSE-APACHE or
// http://www.apache.org/licenses/LICENSE-2.0> or the MIT license
// <LICENSE-MIT or http://opensource.org/licenses/MIT>, at your
// option. This file may not be copied, modified, or distributed
// except according to those terms.

#![cfg_attr(not(feature = "std"), no_std, no_main)]
#![feature(min_specialization)]

#[cfg(test)]
mod tests;

/// Definition of Pool Contract
#[openbrush::contract]
pub mod contract {
    use ink::{
        codegen::{
            EmitEvent,
            Env,
        },
        prelude::vec::Vec,
    };
    use logics::{
        impls::pool::{
            Internal,
            *,
        },
        traits::types::WrappedU256,
    };
    use openbrush::{
        contracts::psp22::{
            extensions::metadata::{
                self,
                PSP22MetadataRef,
            },
            psp22,
            PSP22Error,
        },
        traits::{
            AccountIdExt,
            Storage,
            String,
        },
    };

    /// Contract's Storage
    #[ink(storage)]
    #[derive(Default, Storage)]
    pub struct PoolContract {
        #[storage_field]
        pool: Data,
        #[storage_field]
        psp22: psp22::Data,
        #[storage_field]
        metadata: metadata::Data,
    }

    /// Event: Execute `Mint`
    #[ink(event)]
    pub struct Mint {
        pub minter: AccountId,
        pub mint_amount: Balance,
        pub mint_tokens: Balance,
    }
    /// Event: Execute `Redeem`
    #[ink(event)]
    pub struct Redeem {
        pub redeemer: AccountId,
        pub redeem_amount: Balance,
    }
    /// Event: Execute `Borrow`
    #[ink(event)]
    pub struct Borrow {
        pub borrower: AccountId,
        pub borrow_amount: Balance,
        pub account_borrows: Balance,
        pub total_borrows: Balance,
    }
    /// Event: Execute `RepayBorrow`
    #[ink(event)]
    pub struct RepayBorrow {
        pub payer: AccountId,
        pub borrower: AccountId,
        pub repay_amount: Balance,
        pub account_borrows: Balance,
        pub total_borrows: Balance,
    }
    /// Event: Execute `LiquidateBorrow`
    #[ink(event)]
    pub struct LiquidateBorrow {
        pub liquidator: AccountId,
        pub borrower: AccountId,
        pub repay_amount: Balance,
        pub token_collateral: AccountId,
        pub seize_tokens: Balance,
    }
    /// Event: Adding to Reserves
    #[ink(event)]
    pub struct ReservesAdded {
        pub benefactor: AccountId,
        pub add_amount: Balance,
        pub new_total_reserves: Balance,
    }

    /// Event: Transfer Pool Token
    ///
    /// NOTE: Use event emitter included in PSP22 Interface
    /// [PSP22 | Brushfam](https://learn.brushfam.io/docs/OpenBrush/smart-contracts/PSP22/)
    #[ink(event)]
    pub struct Transfer {
        #[ink(topic)]
        pub from: Option<AccountId>,
        #[ink(topic)]
        pub to: Option<AccountId>,
        pub value: Balance,
    }
    /// Event: Allowance of a spender for an owner is set
    ///
    /// NOTE: Use event emitter included in PSP22 Interface
    /// [PSP22 | Brushfam](https://learn.brushfam.io/docs/OpenBrush/smart-contracts/PSP22/)
    #[ink(event)]
    pub struct Approval {
        #[ink(topic)]
        pub owner: AccountId,
        #[ink(topic)]
        pub spender: AccountId,
        pub value: Balance,
    }

    /// Event: Delegation Allowance for Borrowing is changed
    #[ink(event)]
    pub struct DelegateApproval {
        #[ink(topic)]
        pub owner: AccountId,
        #[ink(topic)]
        pub delegatee: AccountId,
        pub amount: Balance,
    }

    /// Event: User has enabled Reserve as Collateral
    #[ink(event)]
    pub struct ReserveUsedAsCollateralEnabled {
        #[ink(topic)]
        pub user: AccountId,
    }

    /// Event: User has disabled Reserve as Collateral
    #[ink(event)]
    pub struct ReserveUsedAsCollateralDisabled {
        #[ink(topic)]
        pub user: AccountId,
    }

<<<<<<< HEAD
    /// Event: Pool Manager changed
    #[ink(event)]
    pub struct ManagerAddressUpdated {
        #[ink(topic)]
        pub old: AccountId,
        #[ink(topic)]
        pub new: AccountId,
    }

    impl Pool for PoolContract {
        #[ink(message)]
        fn set_controller(&mut self, _new_controller: AccountId) -> Result<()> {
            Err(Error::NotImplemented)
        }

        #[ink(message)]
        fn add_reserves(&mut self, _amount: Balance) -> Result<()> {
            Err(Error::NotImplemented)
        }

        #[ink(message)]
        fn set_interest_rate_model(&mut self, _new_interest_rate_model: AccountId) -> Result<()> {
            Err(Error::NotImplemented)
        }
    }
=======
    impl Pool for PoolContract {}
>>>>>>> c777525f
    impl Internal for PoolContract {
        fn _emit_mint_event(&self, minter: AccountId, mint_amount: Balance, mint_tokens: Balance) {
            self.env().emit_event(Mint {
                minter,
                mint_amount,
                mint_tokens,
            })
        }
        fn _emit_redeem_event(&self, redeemer: AccountId, redeem_amount: Balance) {
            self.env().emit_event(Redeem {
                redeemer,
                redeem_amount,
            })
        }
        fn _emit_borrow_event(
            &self,
            borrower: AccountId,
            borrow_amount: Balance,
            account_borrows: Balance,
            total_borrows: Balance,
        ) {
            self.env().emit_event(Borrow {
                borrower,
                borrow_amount,
                account_borrows,
                total_borrows,
            })
        }
        fn _emit_repay_borrow_event(
            &self,
            payer: AccountId,
            borrower: AccountId,
            repay_amount: Balance,
            account_borrows: Balance,
            total_borrows: Balance,
        ) {
            self.env().emit_event(RepayBorrow {
                payer,
                borrower,
                repay_amount,
                account_borrows,
                total_borrows,
            })
        }
        fn _emit_liquidate_borrow_event(
            &self,
            liquidator: AccountId,
            borrower: AccountId,
            repay_amount: Balance,
            token_collateral: AccountId,
            seize_tokens: Balance,
        ) {
            self.env().emit_event(LiquidateBorrow {
                liquidator,
                borrower,
                repay_amount,
                token_collateral,
                seize_tokens,
            })
        }
        fn _emit_reserves_added_event(
            &self,
            benefactor: AccountId,
            add_amount: Balance,
            new_total_reserves: Balance,
        ) {
            self.env().emit_event(ReservesAdded {
                benefactor,
                add_amount,
                new_total_reserves,
            })
        }

        fn _emit_delegate_approval_event(
            &self,
            owner: AccountId,
            delegatee: AccountId,
            amount: Balance,
        ) {
            self.env().emit_event(DelegateApproval {
                owner,
                delegatee,
                amount,
            })
        }

        fn _emit_reserve_used_as_collateral_enabled_event(&self, user: AccountId) {
            self.env()
                .emit_event(ReserveUsedAsCollateralEnabled { user })
        }

        fn _emit_reserve_used_as_collateral_disabled_event(&self, user: AccountId) {
            self.env()
                .emit_event(ReserveUsedAsCollateralDisabled { user })
        }

        fn _emit_manager_updated_event(&self, old: AccountId, new: AccountId) {
            self.env().emit_event(ManagerAddressUpdated { old, new })
        }
    }

    impl psp22::PSP22 for PoolContract {
        #[ink(message)]
        fn transfer(
            &mut self,
            to: AccountId,
            value: Balance,
            data: Vec<u8>,
        ) -> core::result::Result<(), PSP22Error> {
            let caller = self.env().caller();
            self._transfer_tokens(caller, caller, to, value, data)
        }

        #[ink(message)]
        fn transfer_from(
            &mut self,
            from: AccountId,
            to: AccountId,
            value: Balance,
            data: Vec<u8>,
        ) -> core::result::Result<(), PSP22Error> {
            self._transfer_tokens(self.env().caller(), from, to, value, data)
        }

        #[ink(message)]
        fn balance_of(&self, owner: AccountId) -> Balance {
            Internal::_balance_of(self, &owner)
        }

        #[ink(message)]
        fn total_supply(&self) -> Balance {
            Internal::_total_supply(self)
        }
    }
    impl psp22::Internal for PoolContract {
        fn _emit_transfer_event(
            &self,
            from: Option<AccountId>,
            to: Option<AccountId>,
            value: Balance,
        ) {
            self.env().emit_event(Transfer { from, to, value });
        }

        fn _emit_approval_event(&self, owner: AccountId, spender: AccountId, value: Balance) {
            self.env().emit_event(Approval {
                owner,
                spender,
                value,
            });
        }
    }

    impl metadata::PSP22Metadata for PoolContract {}

    #[allow(clippy::too_many_arguments)]
    impl PoolContract {
        /// Generate this contract
        #[ink(constructor)]
        pub fn new(
            incentives_controller: Option<AccountId>,
            underlying: AccountId,
            controller: AccountId,
            rate_model: AccountId,
            manager: AccountId,
            initial_exchange_rate_mantissa: WrappedU256,
            liquidation_threshold: u128,
            name: String,
            symbol: String,
            decimals: u8,
        ) -> Self {
            if underlying.is_zero() {
                panic!("underlying is zero address");
            }
            if controller.is_zero() {
                panic!("controller is zero address");
            }
            if rate_model.is_zero() {
                panic!("rate model is zero address");
            }
            if let Some(_incentives_controller) = incentives_controller {
                if _incentives_controller.is_zero() {
                    panic!("incentives controller is zero address");
                }
            }

            let mut instance = Self::default();
            instance._initialize(
                incentives_controller,
                underlying,
                controller,
                manager,
                rate_model,
                initial_exchange_rate_mantissa,
                liquidation_threshold,
                name,
                symbol,
                decimals,
            );
            instance
        }

        /// Generate this contract
        #[ink(constructor)]
        pub fn new_from_asset(
            incentives_controller: Option<AccountId>,
            underlying: AccountId,
            controller: AccountId,
            rate_model: AccountId,
            manager: AccountId,
            initial_exchange_rate_mantissa: WrappedU256,
            liquidation_threshold: u128,
        ) -> Self {
            if underlying.is_zero() {
                panic!("underlying is zero address");
            }
            if controller.is_zero() {
                panic!("controller is zero address");
            }
            if rate_model.is_zero() {
                panic!("rate model is zero address");
            }
            if let Some(_incentives_controller) = incentives_controller {
                if _incentives_controller.is_zero() {
                    panic!("incentives controller is zero address");
                }
            }

            let base_name = PSP22MetadataRef::token_name(&underlying);
            let base_symbol = PSP22MetadataRef::token_symbol(&underlying);
            let decimals = PSP22MetadataRef::token_decimals(&underlying);

            let name = String::from("Starlay ") + &base_name.unwrap();
            let symbol = String::from("s") + &base_symbol.unwrap();

            let mut instance = Self::default();
            instance._initialize(
                incentives_controller,
                underlying,
                controller,
                manager,
                rate_model,
                initial_exchange_rate_mantissa,
                liquidation_threshold,
                name,
                symbol,
                decimals,
            );
            instance
        }

        #[allow(clippy::too_many_arguments)]
        fn _initialize(
            &mut self,
            incentives_controller: Option<AccountId>,
            underlying: AccountId,
            controller: AccountId,
            manager: AccountId,
            rate_model: AccountId,
            initial_exchange_rate_mantissa: WrappedU256,
            liquidation_threshold: u128,
            name: String,
            symbol: String,
            decimals: u8,
        ) {
            self.pool.incentives_controller = incentives_controller;
            self.pool.underlying = Some(underlying);
            self.pool.controller = Some(controller);
            self.pool.manager = Some(manager);
            self.pool.rate_model = Some(rate_model);
            self.pool.initial_exchange_rate_mantissa = initial_exchange_rate_mantissa;
            self.pool.liquidation_threshold = liquidation_threshold;
            self.pool.accrual_block_timestamp = Self::env().block_timestamp();
            self.metadata.name = Some(name);
            self.metadata.symbol = Some(symbol);
            self.metadata.decimals = decimals;
        }
    }
}<|MERGE_RESOLUTION|>--- conflicted
+++ resolved
@@ -152,7 +152,6 @@
         pub user: AccountId,
     }
 
-<<<<<<< HEAD
     /// Event: Pool Manager changed
     #[ink(event)]
     pub struct ManagerAddressUpdated {
@@ -162,25 +161,7 @@
         pub new: AccountId,
     }
 
-    impl Pool for PoolContract {
-        #[ink(message)]
-        fn set_controller(&mut self, _new_controller: AccountId) -> Result<()> {
-            Err(Error::NotImplemented)
-        }
-
-        #[ink(message)]
-        fn add_reserves(&mut self, _amount: Balance) -> Result<()> {
-            Err(Error::NotImplemented)
-        }
-
-        #[ink(message)]
-        fn set_interest_rate_model(&mut self, _new_interest_rate_model: AccountId) -> Result<()> {
-            Err(Error::NotImplemented)
-        }
-    }
-=======
     impl Pool for PoolContract {}
->>>>>>> c777525f
     impl Internal for PoolContract {
         fn _emit_mint_event(&self, minter: AccountId, mint_amount: Balance, mint_tokens: Balance) {
             self.env().emit_event(Mint {
