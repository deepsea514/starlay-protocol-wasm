#![cfg_attr(not(feature = "std"), no_std)]
#![feature(min_specialization)]

#[openbrush::contract]
pub mod contract {
    use ink::{
        codegen::{
            EmitEvent,
            Env,
        },
        prelude::vec::Vec,
    };
    use logics::{
        impls::pool::{
            Internal,
            *,
        },
        traits::types::WrappedU256,
    };
    use openbrush::{
        contracts::psp22::{
            extensions::metadata::{
                self,
                PSP22MetadataRef,
            },
            psp22,
            PSP22Error,
        },
        traits::{
            AccountIdExt,
            Storage,
            String,
        },
    };

    #[ink(storage)]
    #[derive(Default, Storage)]
    pub struct PoolContract {
        #[storage_field]
        pool: Data,
        #[storage_field]
        psp22: psp22::Data,
        #[storage_field]
        metadata: metadata::Data,
    }

    #[ink(event)]
    pub struct Mint {
        minter: AccountId,
        mint_amount: Balance,
        mint_tokens: Balance,
    }
    #[ink(event)]
    pub struct Redeem {
        redeemer: AccountId,
        redeem_amount: Balance,
    }
    #[ink(event)]
    pub struct Borrow {
        borrower: AccountId,
        borrow_amount: Balance,
        account_borrows: Balance,
        total_borrows: Balance,
    }
    #[ink(event)]
    pub struct RepayBorrow {
        payer: AccountId,
        borrower: AccountId,
        repay_amount: Balance,
        account_borrows: Balance,
        total_borrows: Balance,
    }
    #[ink(event)]
    pub struct LiquidateBorrow {
        liquidator: AccountId,
        borrower: AccountId,
        repay_amount: Balance,
        token_collateral: AccountId,
        seize_tokens: Balance,
    }
    #[ink(event)]
    pub struct ReservesAdded {
        benefactor: AccountId,
        add_amount: Balance,
        new_total_reserves: Balance,
    }
    #[ink(event)]
    pub struct Transfer {
        #[ink(topic)]
        from: Option<AccountId>,
        #[ink(topic)]
        to: Option<AccountId>,
        value: Balance,
    }
    #[ink(event)]
    pub struct Approval {
        #[ink(topic)]
        owner: AccountId,
        #[ink(topic)]
        spender: AccountId,
        value: Balance,
    }

    #[ink(event)]
    pub struct DelegateApproval {
        #[ink(topic)]
        owner: AccountId,
        #[ink(topic)]
        delegatee: AccountId,
        amount: Balance,
    }

    impl Pool for PoolContract {
        #[ink(message)]
        fn set_controller(&mut self, _new_controller: AccountId) -> Result<()> {
            Err(Error::NotImplemented)
        }

        #[ink(message)]
        fn add_reserves(&mut self, _amount: Balance) -> Result<()> {
            Err(Error::NotImplemented)
        }

        #[ink(message)]
        fn set_interest_rate_model(&mut self, _new_interest_rate_model: AccountId) -> Result<()> {
            Err(Error::NotImplemented)
        }
    }
    impl Internal for PoolContract {
        fn _emit_mint_event(&self, minter: AccountId, mint_amount: Balance, mint_tokens: Balance) {
            self.env().emit_event(Mint {
                minter,
                mint_amount,
                mint_tokens,
            })
        }
        fn _emit_redeem_event(&self, redeemer: AccountId, redeem_amount: Balance) {
            self.env().emit_event(Redeem {
                redeemer,
                redeem_amount,
            })
        }
        fn _emit_borrow_event(
            &self,
            borrower: AccountId,
            borrow_amount: Balance,
            account_borrows: Balance,
            total_borrows: Balance,
        ) {
            self.env().emit_event(Borrow {
                borrower,
                borrow_amount,
                account_borrows,
                total_borrows,
            })
        }
        fn _emit_repay_borrow_event(
            &self,
            payer: AccountId,
            borrower: AccountId,
            repay_amount: Balance,
            account_borrows: Balance,
            total_borrows: Balance,
        ) {
            self.env().emit_event(RepayBorrow {
                payer,
                borrower,
                repay_amount,
                account_borrows,
                total_borrows,
            })
        }
        fn _emit_liquidate_borrow_event(
            &self,
            liquidator: AccountId,
            borrower: AccountId,
            repay_amount: Balance,
            token_collateral: AccountId,
            seize_tokens: Balance,
        ) {
            self.env().emit_event(LiquidateBorrow {
                liquidator,
                borrower,
                repay_amount,
                token_collateral,
                seize_tokens,
            })
        }
        fn _emit_reserves_added_event(
            &self,
            benefactor: AccountId,
            add_amount: Balance,
            new_total_reserves: Balance,
        ) {
            self.env().emit_event(ReservesAdded {
                benefactor,
                add_amount,
                new_total_reserves,
            })
        }

        fn _emit_delegate_approval_event(
            &self,
            owner: AccountId,
            delegatee: AccountId,
            amount: Balance,
        ) {
            self.env().emit_event(DelegateApproval {
                owner,
                delegatee,
                amount,
            })
        }
    }

    impl psp22::PSP22 for PoolContract {
        #[ink(message)]
        fn transfer(
            &mut self,
            to: AccountId,
            value: Balance,
            data: Vec<u8>,
        ) -> core::result::Result<(), PSP22Error> {
            let caller = self.env().caller();
            self._transfer_tokens(caller, caller, to, value, data)
        }

        #[ink(message)]
        fn transfer_from(
            &mut self,
            from: AccountId,
            to: AccountId,
            value: Balance,
            data: Vec<u8>,
        ) -> core::result::Result<(), PSP22Error> {
            self._transfer_tokens(self.env().caller(), from, to, value, data)
        }

        #[ink(message)]
        fn balance_of(&self, owner: AccountId) -> Balance {
            Internal::_balance_of(self, &owner)
        }

        #[ink(message)]
        fn total_supply(&self) -> Balance {
            Internal::_total_supply(self)
        }
    }
    impl psp22::Internal for PoolContract {
        fn _emit_transfer_event(
            &self,
            from: Option<AccountId>,
            to: Option<AccountId>,
            value: Balance,
        ) {
            self.env().emit_event(Transfer { from, to, value });
        }

        fn _emit_approval_event(&self, owner: AccountId, spender: AccountId, value: Balance) {
            self.env().emit_event(Approval {
                owner,
                spender,
                value,
            });
        }
    }

    impl metadata::PSP22Metadata for PoolContract {}

    impl PoolContract {
        #[ink(constructor)]
        pub fn new(
            underlying: AccountId,
            controller: AccountId,
            rate_model: AccountId,
            initial_exchange_rate_mantissa: WrappedU256,
            liquidation_threshold: WrappedU256,
            name: String,
            symbol: String,
            decimals: u8,
        ) -> Self {
            if underlying.is_zero() {
                panic!("underlying is zero address");
            }
            if controller.is_zero() {
                panic!("controller is zero address");
            }
            let mut instance = Self::default();
            instance._initialize(
                underlying,
                controller,
                Self::env().caller(),
                rate_model,
                initial_exchange_rate_mantissa,
                liquidation_threshold,
                name,
                symbol,
                decimals,
            );
            instance
        }

        #[ink(constructor)]
        pub fn new_from_asset(
            underlying: AccountId,
            controller: AccountId,
            rate_model: AccountId,
            initial_exchange_rate_mantissa: WrappedU256,
            liquidation_threshold: WrappedU256,
        ) -> Self {
            if underlying.is_zero() {
                panic!("underlying is zero address");
            }
            if controller.is_zero() {
                panic!("controller is zero address");
            }
            let base_name = PSP22MetadataRef::token_name(&underlying);
            let base_symbol = PSP22MetadataRef::token_symbol(&underlying);
            let decimals = PSP22MetadataRef::token_decimals(&underlying);

            let mut name = "Starlay ".as_bytes().to_vec();
            name.append(&mut base_name.unwrap());
            let mut symbol = "s".as_bytes().to_vec();
            symbol.append(&mut base_symbol.unwrap());

            let mut instance = Self::default();
            instance._initialize(
                underlying,
                controller,
                Self::env().caller(),
                rate_model,
                initial_exchange_rate_mantissa,
                liquidation_threshold,
                name,
                symbol,
                decimals,
            );
            instance
        }

        fn _initialize(
            &mut self,
            underlying: AccountId,
            controller: AccountId,
            manager: AccountId,
            rate_model: AccountId,
            initial_exchange_rate_mantissa: WrappedU256,
            liquidation_threshold: WrappedU256,
            name: String,
            symbol: String,
            decimals: u8,
        ) {
            self.pool.underlying = underlying;
            self.pool.controller = controller;
            self.pool.manager = manager;
            self.pool.rate_model = rate_model;
            self.pool.initial_exchange_rate_mantissa = initial_exchange_rate_mantissa;
            self.pool.liquidation_threshold = liquidation_threshold;
            self.pool.accrual_block_timestamp = Self::env().block_timestamp();
            self.metadata.name = Some(name);
            self.metadata.symbol = Some(symbol);
            self.metadata.decimals = decimals;
        }
    }

    #[cfg(test)]
    mod tests {
        use super::*;
        use ink::{
            env::{
                test::{
                    self,
                    DefaultAccounts,
                },
                DefaultEnvironment,
            },
            prelude::vec::Vec,
        };
        use logics::{
            impls::{
                exp_no_err::exp_scale,
                pool::Pool,
            },
            traits::types::WrappedU256,
        };
        use openbrush::{
            contracts::psp22::PSP22,
            traits::ZERO_ADDRESS,
        };
        use primitive_types::U256;
        use std::ops::{
            Add,
            Div,
        };

        fn default_accounts() -> DefaultAccounts<DefaultEnvironment> {
            test::default_accounts::<DefaultEnvironment>()
        }
        fn set_caller(id: AccountId) {
            test::set_caller::<DefaultEnvironment>(id);
        }

        #[ink::test]
        fn new_works() {
            let accounts = default_accounts();
            set_caller(accounts.bob);

            let underlying = AccountId::from([0x01; 32]);
            let controller = AccountId::from([0x02; 32]);
            let rate_model = AccountId::from([0x03; 32]);
            let initial_exchange_rate_mantissa = WrappedU256::from(exp_scale());
            let liquidation_threshold = WrappedU256::from(8000);
            let contract = PoolContract::new(
                underlying,
                controller,
                rate_model,
                initial_exchange_rate_mantissa,
                liquidation_threshold,
                String::from("Token Name"),
                String::from("symbol"),
                8,
            );
            assert_eq!(contract.underlying(), underlying);
            assert_eq!(contract.controller(), controller);
            assert_eq!(contract.manager(), accounts.bob);
            assert_eq!(
                contract.initial_exchange_rate_mantissa(),
                initial_exchange_rate_mantissa
            );
            assert_eq!(
                contract.reserve_factor_mantissa(),
                WrappedU256::from(U256::from(0))
            );
            assert_eq!(contract.total_borrows(), 0);
        }

        #[ink::test]
        #[should_panic(expected = "underlying is zero address")]
        fn new_works_when_underlying_is_zero_address() {
            let accounts = default_accounts();
            set_caller(accounts.bob);

            let controller = AccountId::from([0x02; 32]);
            let liquidation_threshold = WrappedU256::from(8000);
            PoolContract::new(
                ZERO_ADDRESS.into(),
                controller,
                ZERO_ADDRESS.into(),
                WrappedU256::from(U256::from(0)),
                liquidation_threshold,
                String::from("Token Name"),
                String::from("symbol"),
                8,
            );
        }

        #[ink::test]
        #[should_panic(expected = "controller is zero address")]
        fn new_works_when_controller_is_zero_address() {
            let accounts = default_accounts();
            set_caller(accounts.bob);

            let underlying = AccountId::from([0x01; 32]);
            let liquidation_threshold = WrappedU256::from(8000);
            PoolContract::new(
                underlying,
                ZERO_ADDRESS.into(),
                ZERO_ADDRESS.into(),
                WrappedU256::from(U256::from(0)),
                liquidation_threshold,
                String::from("Token Name"),
                String::from("symbol"),
                8,
            );
        }

        #[ink::test]
        #[should_panic(
            expected = "not implemented: off-chain environment does not support contract invocation"
        )]
        fn transfer_works_overridden() {
            let accounts = default_accounts();
            set_caller(accounts.bob);

            let dummy_id = AccountId::from([0x01; 32]);
            let liquidation_threshold = WrappedU256::from(8000);
            let mut contract = PoolContract::new(
                dummy_id,
                dummy_id,
                dummy_id,
                WrappedU256::from(U256::from(0)),
                liquidation_threshold,
                String::from("Token Name"),
                String::from("symbol"),
                8,
            );

            contract.transfer(accounts.charlie, 0, Vec::new()).unwrap();
        }

        #[ink::test]
        #[should_panic(
            expected = "not implemented: off-chain environment does not support contract invocation"
        )]
        fn transfer_from_works_overridden() {
            let accounts = default_accounts();
            set_caller(accounts.bob);

            let dummy_id = AccountId::from([0x01; 32]);
            let liquidation_threshold = WrappedU256::from(8000);
            let mut contract = PoolContract::new(
                dummy_id,
                dummy_id,
                dummy_id,
                WrappedU256::from(U256::from(0)),
                liquidation_threshold,
                String::from("Token Name"),
                String::from("symbol"),
                8,
            );

            contract
                .transfer_from(accounts.bob, accounts.charlie, 0, Vec::new())
                .unwrap();
        }

        #[ink::test]
<<<<<<< HEAD
        fn repay_borrow_behalf_works() {
            let accounts = default_accounts();
            set_caller(accounts.bob);

            let dummy_id = AccountId::from([0x01; 32]);
            let liquidation_threshold = WrappedU256::from(8000);
            let mut contract = PoolContract::new(
                dummy_id,
                dummy_id,
                dummy_id,
                WrappedU256::from(U256::from(0)),
                liquidation_threshold,
                String::from("Token Name"),
                String::from("symbol"),
                8,
            );

            assert_eq!(
                contract
                    .repay_borrow_behalf(accounts.charlie, 0)
                    .unwrap_err(),
                Error::NotImplemented
            )
        }

        #[ink::test]
=======
>>>>>>> 22b3c0fc
        fn set_controller_works() {
            let accounts = default_accounts();
            set_caller(accounts.bob);

            let dummy_id = AccountId::from([0x01; 32]);
            let liquidation_threshold = WrappedU256::from(8000);
            let mut contract = PoolContract::new(
                dummy_id,
                dummy_id,
                dummy_id,
                WrappedU256::from(U256::from(0)),
                liquidation_threshold,
                String::from("Token Name"),
                String::from("symbol"),
                8,
            );

            assert_eq!(
                contract.set_controller(dummy_id).unwrap_err(),
                Error::NotImplemented
            )
        }

        #[ink::test]
        fn add_reserves_works() {
            let accounts = default_accounts();
            set_caller(accounts.bob);

            let dummy_id = AccountId::from([0x01; 32]);
            let liquidation_threshold = WrappedU256::from(8000);
            let mut contract = PoolContract::new(
                dummy_id,
                dummy_id,
                dummy_id,
                WrappedU256::from(U256::from(0)),
                liquidation_threshold,
                String::from("Token Name"),
                String::from("symbol"),
                8,
            );

            assert_eq!(contract.add_reserves(0).unwrap_err(), Error::NotImplemented)
        }

        #[ink::test]
        fn set_interest_rate_model_works() {
            let accounts = default_accounts();
            set_caller(accounts.bob);

            let dummy_id = AccountId::from([0x01; 32]);
            let liquidation_threshold = WrappedU256::from(8000);
            let mut contract = PoolContract::new(
                dummy_id,
                dummy_id,
                dummy_id,
                WrappedU256::from(U256::from(0)),
                liquidation_threshold,
                String::from("Token Name"),
                String::from("symbol"),
                8,
            );

            assert_eq!(
                contract.set_interest_rate_model(dummy_id).unwrap_err(),
                Error::NotImplemented
            )
        }

        #[ink::test]
        fn set_reserve_factor_works() {
            let accounts = default_accounts();
            set_caller(accounts.bob);
            let dummy_id = AccountId::from([0x01; 32]);
            let liquidation_threshold = WrappedU256::from(8000);
            let mut contract = PoolContract::new(
                dummy_id,
                dummy_id,
                dummy_id,
                WrappedU256::from(U256::from(0)),
                liquidation_threshold,
                String::from("Token Name"),
                String::from("symbol"),
                8,
            );
            assert_eq!(contract.reserve_factor_mantissa(), WrappedU256::from(0));
            let half_exp_scale = exp_scale().div(2);
            assert!(contract
                .set_reserve_factor_mantissa(WrappedU256::from(half_exp_scale))
                .is_ok());
            assert_eq!(
                contract.reserve_factor_mantissa(),
                WrappedU256::from(half_exp_scale)
            );
            let over_exp_scale = exp_scale().add(1);
            assert_eq!(
                contract
                    .set_reserve_factor_mantissa(WrappedU256::from(over_exp_scale))
                    .unwrap_err(),
                Error::SetReserveFactorBoundsCheck
            );
        }

        #[ink::test]
        fn assert_manager_works() {
            let accounts = default_accounts();
            set_caller(accounts.bob);

            let dummy_id = AccountId::from([0x01; 32]);
            let liquidation_threshold = WrappedU256::from(8000);
            let mut contract = PoolContract::new(
                dummy_id,
                dummy_id,
                dummy_id,
                WrappedU256::from(U256::from(0)),
                liquidation_threshold,
                String::from("Token Name"),
                String::from("symbol"),
                8,
            );

            set_caller(accounts.charlie);
            let admin_funcs: Vec<Result<()>> = vec![
                contract.reduce_reserves(100),
                contract.sweep_token(dummy_id),
                contract.set_reserve_factor_mantissa(WrappedU256::from(0)),
            ];
            for func in admin_funcs {
                assert_eq!(func.unwrap_err(), Error::CallerIsNotManager);
            }
        }
    }
}<|MERGE_RESOLUTION|>--- conflicted
+++ resolved
@@ -525,35 +525,6 @@
         }
 
         #[ink::test]
-<<<<<<< HEAD
-        fn repay_borrow_behalf_works() {
-            let accounts = default_accounts();
-            set_caller(accounts.bob);
-
-            let dummy_id = AccountId::from([0x01; 32]);
-            let liquidation_threshold = WrappedU256::from(8000);
-            let mut contract = PoolContract::new(
-                dummy_id,
-                dummy_id,
-                dummy_id,
-                WrappedU256::from(U256::from(0)),
-                liquidation_threshold,
-                String::from("Token Name"),
-                String::from("symbol"),
-                8,
-            );
-
-            assert_eq!(
-                contract
-                    .repay_borrow_behalf(accounts.charlie, 0)
-                    .unwrap_err(),
-                Error::NotImplemented
-            )
-        }
-
-        #[ink::test]
-=======
->>>>>>> 22b3c0fc
         fn set_controller_works() {
             let accounts = default_accounts();
             set_caller(accounts.bob);
