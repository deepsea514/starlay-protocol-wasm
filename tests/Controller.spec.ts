import { ReturnNumber } from '@727-ventures/typechain-types'
import { encodeAddress } from '@polkadot/keyring'
import BN from 'bn.js'
import { ONE_ETHER, ZERO_ADDRESS } from '../scripts/helper/constants'
import {
  deployController,
  deployDefaultInterestRateModel,
  deployPriceOracle,
} from '../scripts/helper/deploy_helper'
<<<<<<< HEAD
import { hexToUtf8, ZERO_ADDRESS } from '../scripts/helper/utils'
import { ONE_ETHER } from '../scripts/tokens'
=======
>>>>>>> c2ff14c7
import {
  TEST_METADATAS,
  preparePoolWithMockToken,
  preparePoolsWithPreparedTokens,
} from './testContractHelper'
import { shouldNotRevert, toDec18, toDec6 } from './testHelpers'

describe('Controller spec', () => {
  const setup = async () => {
    const { api, alice: deployer, bob, charlie } = globalThis.setup

    const controller = await deployController({
      api,
      signer: deployer,
      args: [deployer.address],
    })
    const priceOracle = await deployPriceOracle({
      api,
      signer: deployer,
      args: [],
    })
    // temp: declare params for rate_model
    const rateModelArg = new BN(100).mul(ONE_ETHER)
    const rateModel = await deployDefaultInterestRateModel({
      api,
      signer: deployer,
      args: [[rateModelArg], [rateModelArg], [rateModelArg], [rateModelArg]],
    })

    // initialize
    await controller.tx.setPriceOracle(priceOracle.address)

    return {
      api,
      deployer,
      controller,
      rateModel,
      priceOracle,
      users: [bob, charlie],
    }
  }

  it('instantiate', async () => {
    const { controller, priceOracle } = await setup()
    const markets = (await controller.query.markets()).value.ok
    expect(markets.length).toBe(0)
    expect((await controller.query.oracle()).value.ok).toEqual(
      priceOracle.address,
    )
    const closeFactorMantissa = (await controller.query.closeFactorMantissa())
      .value.ok
    expect(closeFactorMantissa.toNumber()).toEqual(0)
    const liquidationIncentiveMantissa = (
      await controller.query.liquidationIncentiveMantissa()
    ).value.ok
    expect(liquidationIncentiveMantissa.toNumber()).toEqual(0)
  })

  it('.set_close_factor_mantissa', async () => {
    const { controller } = await setup()
    const expScale = new BN(10).pow(new BN(18))
    const bn = expScale.mul(new BN(5)).div(new BN(100)) // 5%
    await controller.tx.setCloseFactorMantissa([bn])
    const after = (await controller.query.closeFactorMantissa()).value.ok
    expect(bn.toString()).toEqual(BigInt(after.toString()).toString())
  })

  it('.liquidation_incentive_mantissa', async () => {
    const { controller } = await setup()
    const expScale = new BN(10).pow(new BN(18))
    const bn = expScale.mul(new BN(5)).div(new BN(100)) // 5%
    await controller.tx.setLiquidationIncentiveMantissa([bn])
    const after = (await controller.query.liquidationIncentiveMantissa()).value
      .ok
    expect(bn.toString()).toEqual(BigInt(after.toString()).toString())
  })

  it('.support_market', async () => {
    const { controller } = await setup()

    const tokenAddress = encodeAddress(
      '0x0000000000000000000000000000000000000000000000000000000000000001',
    )

    await controller.tx.supportMarket(tokenAddress)
    const markets = (await controller.query.markets()).value.ok
    expect(markets.length).toBe(1)
    expect(markets[0]).toBe(tokenAddress)
  })

  describe('.support_market_with_collateral_factor_mantissa', () => {
    it('success', async () => {
      const { api, deployer, controller, rateModel, priceOracle } =
        await setup()
      const pools = await preparePoolsWithPreparedTokens({
        api,
        controller,
        rateModel,
        manager: deployer,
      })

      // prepares
      for (const sym of [pools.dai, pools.usdc, pools.usdt]) {
        await priceOracle.tx.setFixedPrice(sym.token.address, ONE_ETHER)
        await controller.tx.supportMarketWithCollateralFactorMantissa(
          sym.pool.address,
          [ONE_ETHER.mul(new BN(90)).div(new BN(100))],
        )
      }

      const markets = (await controller.query.markets()).value.ok
      expect(markets.length).toBe(3)
      expect(markets).toEqual([
        pools.dai.pool.address,
        pools.usdc.pool.address,
        pools.usdt.pool.address,
      ])
    })
    describe('fail', () => {
      const setupWithOnePool = async () => {
        const { api, deployer, controller, rateModel } = await setup()
        const dai = await preparePoolWithMockToken({
          api,
          controller,
          rateModel,
          manager: deployer,
          metadata: TEST_METADATAS.dai,
        })
        return { controller, pool: dai.pool }
      }
      it('if collateral_factor is over limit', async () => {
        const { controller, pool } = await setupWithOnePool()

        const res =
          await controller.query.supportMarketWithCollateralFactorMantissa(
            pool.address,
            [ONE_ETHER.mul(new BN(90)).div(new BN(100)).add(new BN(1))],
          )
        expect(res.value.ok.err).toStrictEqual('InvalidCollateralFactor')
      })
      it('if cannot get price', async () => {
        const { controller, pool } = await setupWithOnePool()

        const res =
          await controller.query.supportMarketWithCollateralFactorMantissa(
            pool.address,
            [ONE_ETHER.mul(new BN(90)).div(new BN(100))],
          )
        expect(res.value.ok.err).toStrictEqual('PriceError')
      })
    })
  })

  it('.account_assets', async () => {
    const { api, deployer, controller, rateModel, priceOracle, users } =
      await setup()
    const user = users[0]
    const pools = await preparePoolsWithPreparedTokens({
      api,
      controller,
      rateModel,
      manager: deployer,
    })
    const { dai, usdc, usdt } = pools

    // prepares
    for (const sym of [dai, usdc, usdt]) {
      await priceOracle.tx.setFixedPrice(sym.token.address, ONE_ETHER)
      await controller.tx.supportMarketWithCollateralFactorMantissa(
        sym.pool.address,
        [ONE_ETHER.mul(new BN(90)).div(new BN(100))],
      )
    }

    const getAccountAssets = async (address: string) =>
      (await controller.query.accountAssets(address)).value.ok
    expect(await getAccountAssets(user.address)).toEqual([])

    for (const sym of [dai, usdc, usdt]) {
      const { token, pool } = sym
      await shouldNotRevert(token.withSigner(user), 'mint', [
        user.address,
        10_000,
      ])
      await shouldNotRevert(token.withSigner(user), 'approve', [
        pool.address,
        10_000,
      ])
    }

    await shouldNotRevert(dai.pool.withSigner(user), 'mint', [1_000])
    expect(await getAccountAssets(user.address)).toEqual([dai.pool.address])

    await shouldNotRevert(usdc.pool.withSigner(user), 'mint', [1_000])
    await shouldNotRevert(usdc.pool.withSigner(user), 'mint', [1_000])
    expect(await getAccountAssets(user.address)).toEqual([
      dai.pool.address,
      usdc.pool.address,
    ])

    await shouldNotRevert(usdt.pool.withSigner(user), 'mint', [1_000])
    await shouldNotRevert(usdt.pool.withSigner(user), 'mint', [1_000])
    await shouldNotRevert(usdt.pool.withSigner(user), 'mint', [1_000])
    expect(await getAccountAssets(user.address)).toEqual([
      dai.pool.address,
      usdc.pool.address,
      usdt.pool.address,
    ])
  })

  describe('.get_account_liquidity / .get_hypothetical_account_liquidity', () => {
    const pow10 = (exponent: number) => new BN(10).pow(new BN(exponent))
    const mantissa = () => pow10(18)

    const assertAccountLiqudity = (
      actual: [ReturnNumber, ReturnNumber],
      expected: { collateral: number; shortfall: number },
    ) => {
      const collateral = BigInt(actual[0].toString()).toString()
      const shortfall = BigInt(actual[1].toString()).toString()
      expect(collateral.toString()).toEqual(
        new BN(expected.collateral).mul(mantissa()).toString(),
      )
      expect(shortfall.toString()).toEqual(
        new BN(expected.shortfall).mul(mantissa()).toString(),
      )
    }

    describe('only mint', () => {
      it('single asset', async () => {
        const { api, deployer, controller, rateModel, priceOracle, users } =
          await setup()
        const { dai, usdc } = await preparePoolsWithPreparedTokens({
          api,
          controller,
          rateModel,
          manager: deployer,
        })
        const [daiUser, usdcUser] = users

        // prerequisite
        //// initialize
        for (const sym of [dai, usdc]) {
          await priceOracle.tx.setFixedPrice(sym.token.address, ONE_ETHER)
          await controller.tx.supportMarketWithCollateralFactorMantissa(
            sym.pool.address,
            [ONE_ETHER.mul(new BN(90)).div(new BN(100))],
          )
        }
        //// use protocol
        for await (const { sym, value, user } of [
          {
            sym: dai,
            value: toDec18(100),
            user: daiUser,
          },
          {
            sym: usdc,
            value: toDec6(500),
            user: usdcUser,
          },
        ]) {
          const { pool, token } = sym
          await token.withSigner(deployer).tx.mint(user.address, value)
          await token.withSigner(user).tx.approve(pool.address, value)
          await pool.withSigner(user).tx.mint(value)
        }

        // execute
        //// .get_account_liquidity
        assertAccountLiqudity(
          (await controller.query.getAccountLiquidity(daiUser.address)).value.ok
            .ok,
          {
            collateral: 90,
            shortfall: 0,
          },
        )
        assertAccountLiqudity(
          (await controller.query.getAccountLiquidity(usdcUser.address)).value
            .ok.ok,
          {
            collateral: 450,
            shortfall: 0,
          },
        )
        //// .get_hypothetical_account_liquidity
        assertAccountLiqudity(
          (
            await controller.query.getHypotheticalAccountLiquidity(
              daiUser.address,
              usdc.pool.address,
              toDec6(50),
              new BN(0),
              null,
            )
          ).value.ok.ok,
          {
            collateral: 90 - (50 * 90) / 100,
            shortfall: 0,
          },
        )
        assertAccountLiqudity(
          (
            await controller.query.getHypotheticalAccountLiquidity(
              usdcUser.address,
              dai.pool.address,
              new BN(0),
              toDec18(500),
              null,
            )
          ).value.ok.ok,
          {
            collateral: 0,
            shortfall: 500 - 450,
          },
        )
      })
      it('multi asset', async () => {
        const { api, deployer, controller, rateModel, priceOracle, users } =
          await setup()
        const { dai, usdc, usdt } = await preparePoolsWithPreparedTokens({
          api,
          controller,
          rateModel,
          manager: deployer,
        })
        const user = users[0]

        // prerequisite
        //// initialize
        for (const sym of [dai, usdc, usdt]) {
          await priceOracle.tx.setFixedPrice(sym.token.address, ONE_ETHER)
          await controller.tx.supportMarketWithCollateralFactorMantissa(
            sym.pool.address,
            [ONE_ETHER.mul(new BN(90)).div(new BN(100))],
          )
        }

        //// use protocol
        for await (const { sym, value } of [
          {
            sym: dai,
            value: toDec18(1_000),
          },
          {
            sym: usdc,
            value: toDec6(2_000),
          },
          {
            sym: usdt,
            value: toDec6(3_000),
          },
        ]) {
          const { pool, token } = sym
          await token.withSigner(deployer).tx.mint(user.address, value)
          await token.withSigner(user).tx.approve(pool.address, value)
          await pool.withSigner(user).tx.mint(value)
        }

        // execute
        //// .get_account_liquidity
        assertAccountLiqudity(
          (await controller.query.getAccountLiquidity(user.address)).value.ok
            .ok,
          {
            collateral: 5_400,
            shortfall: 0,
          },
        )
        //// .get_hypothetical_account_liquidity
        assertAccountLiqudity(
          (
            await controller.query.getHypotheticalAccountLiquidity(
              user.address,
              ZERO_ADDRESS,
              new BN(0),
              new BN(0),
              null,
            )
          ).value.ok.ok,
          {
            collateral: 5_400,
            shortfall: 0,
          },
        )
        assertAccountLiqudity(
          (
            await controller.query.getHypotheticalAccountLiquidity(
              user.address,
              dai.pool.address,
              toDec18(10_000), // some redeem
              new BN(0),
              null,
            )
          ).value.ok.ok,
          {
            collateral: 0,
            shortfall: (10_000 * 90) / 100 - 5_400,
          },
        )
        assertAccountLiqudity(
          (
            await controller.query.getHypotheticalAccountLiquidity(
              user.address,
              usdc.pool.address,
              new BN(0),
              toDec6(5_399), // some borrow
              null,
            )
          ).value.ok.ok,
          {
            collateral: 1,
            shortfall: 0,
          },
        )
      })
    })
    describe('with borrows', () => {
      it('multi asset', async () => {
        const { api, deployer, controller, rateModel, priceOracle, users } =
          await setup()
        const { dai, usdc, usdt } = await preparePoolsWithPreparedTokens({
          api,
          controller,
          rateModel,
          manager: deployer,
        })
        const user = users[0]

        // prerequisite
        //// initialize
        for (const sym of [dai, usdc, usdt]) {
          await priceOracle.tx.setFixedPrice(sym.token.address, ONE_ETHER)
          await controller.tx.supportMarketWithCollateralFactorMantissa(
            sym.pool.address,
            [ONE_ETHER.mul(new BN(90)).div(new BN(100))],
          )
        }

        //// use protocol
        ////// add liquidity
        for await (const { sym, liquidity } of [
          {
            sym: dai,
            liquidity: toDec18(500_000),
          },
          {
            sym: usdc,
            liquidity: toDec6(500_000),
          },
          {
            sym: usdt,
            liquidity: toDec6(500_000),
          },
        ]) {
          const { pool, token } = sym
          await token.withSigner(deployer).tx.mint(deployer.address, liquidity)
          await token.withSigner(deployer).tx.approve(pool.address, liquidity)
          await pool.withSigner(deployer).tx.mint(liquidity)
        }
        ////// mint, borrow from user
        for await (const { sym, mintValue, borrowValue } of [
          {
            sym: dai,
            mintValue: toDec18(250_000),
            borrowValue: toDec18(50_000),
          },
          {
            sym: usdc,
            borrowValue: toDec6(150_000),
          },
          {
            sym: usdt,
            mintValue: toDec6(300_000),
          },
        ]) {
          const { pool, token } = sym
          if (mintValue) {
            await token.withSigner(deployer).tx.mint(user.address, mintValue)
            await token.withSigner(user).tx.approve(pool.address, mintValue)
            await pool.withSigner(user).tx.mint(mintValue)
          }
          if (borrowValue) {
            await pool.withSigner(user).tx.borrow(borrowValue)
          }
        }
        const expectedCollateral = ((250_000 + 300_000) * 90) / 100
        const expectedShortfall = 50_000 + 150_000

        // execute
        //// .get_account_liquidity
        assertAccountLiqudity(
          (await controller.query.getAccountLiquidity(user.address)).value.ok
            .ok,
          {
            collateral: expectedCollateral - expectedShortfall,
            shortfall: 0,
          },
        )
        //// .get_hypothetical_account_liquidity
        assertAccountLiqudity(
          (
            await controller.query.getHypotheticalAccountLiquidity(
              user.address,
              ZERO_ADDRESS,
              new BN(0),
              new BN(0),
              null,
            )
          ).value.ok.ok,
          {
            collateral: expectedCollateral - expectedShortfall,
            shortfall: 0,
          },
        )
        assertAccountLiqudity(
          (
            await controller.query.getHypotheticalAccountLiquidity(
              user.address,
              dai.pool.address,
              toDec18(10_000), // some redeem
              new BN(0),
              null,
            )
          ).value.ok.ok,
          {
            collateral:
              expectedCollateral - expectedShortfall - (10_000 * 90) / 100,
            shortfall: 0,
          },
        )
        assertAccountLiqudity(
          (
            await controller.query.getHypotheticalAccountLiquidity(
              user.address,
              dai.pool.address,
              new BN(0),
              toDec18(10_000), // some borrow
              null,
            )
          ).value.ok.ok,
          {
            collateral: expectedCollateral - expectedShortfall - 10_000,
            shortfall: 0,
          },
        )
      })
    })
  })

  describe('.xxx_allowed', () => {
    const pow10 = (exponent: number) => new BN(10).pow(new BN(exponent))
    const mantissa = () => pow10(18)
    const to_dec6 = (val: number | string) => new BN(val).mul(pow10(6))
    const to_dec18 = (val: number | string) => new BN(val).mul(pow10(18))

    it('.transfer_allowed', async () => {
      const { api, deployer, controller, rateModel, priceOracle, users } =
        await setup()
      const { dai, usdc } = await preparePoolsWithPreparedTokens({
        api,
        controller,
        rateModel,
        manager: deployer,
      })
      const [sender, receiver] = users

      // prerequisite
      //// initialize
      const toParam = (m: BN) => [m.toString()]
      for (const sym of [dai, usdc]) {
        await priceOracle.tx.setFixedPrice(sym.token.address, ONE_ETHER)
        await controller.tx.supportMarketWithCollateralFactorMantissa(
          sym.pool.address,
          toParam(ONE_ETHER.mul(new BN(90)).div(new BN(100))),
        )
      }
      //// use protocol
      for await (const { sym, value, user } of [
        {
          sym: usdc,
          value: to_dec6(50_000),
          user: sender,
        },
      ]) {
        const { pool, token } = sym
        await token.withSigner(deployer).tx.mint(user.address, value)
        await token.withSigner(user).tx.approve(pool.address, value)
        await pool.withSigner(user).tx.mint(value)
      }

      {
        const res = await controller.query.transferAllowed(
          usdc.pool.address,
          sender.address,
          ZERO_ADDRESS,
          to_dec6(50_000),
          null,
        )
        expect(res.value.ok.ok).toBe(null)
      }
      {
        const res = await controller.query.transferAllowed(
          usdc.pool.address,
          sender.address,
          ZERO_ADDRESS,
          to_dec6(50_000).add(new BN(1)),
          null,
        )
        expect(res.value.ok.err).toBe('InsufficientLiquidity')
      }
      {
        const res = await usdc.pool
          .withSigner(sender)
          .query.transfer(receiver.address, to_dec6(50_000).add(new BN(1)), [])
        expect(hexToUtf8(res.value.ok.err['custom'])).toBe(
          'InsufficientLiquidity',
        )
      }
    })
  })
})<|MERGE_RESOLUTION|>--- conflicted
+++ resolved
@@ -7,15 +7,11 @@
   deployDefaultInterestRateModel,
   deployPriceOracle,
 } from '../scripts/helper/deploy_helper'
-<<<<<<< HEAD
-import { hexToUtf8, ZERO_ADDRESS } from '../scripts/helper/utils'
-import { ONE_ETHER } from '../scripts/tokens'
-=======
->>>>>>> c2ff14c7
+import { hexToUtf8 } from '../scripts/helper/utils'
 import {
+  preparePoolsWithPreparedTokens,
+  preparePoolWithMockToken,
   TEST_METADATAS,
-  preparePoolWithMockToken,
-  preparePoolsWithPreparedTokens,
 } from './testContractHelper'
 import { shouldNotRevert, toDec18, toDec6 } from './testHelpers'
 
