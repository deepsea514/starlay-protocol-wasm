--- conflicted
+++ resolved
@@ -147,10 +147,7 @@
       await shouldNotRevert(token, 'approve', [pool.address, depositAmount])
       const { events } = await shouldNotRevert(pool, 'mint', [depositAmount])
 
-<<<<<<< HEAD
       // const dec18 = BigInt(10) ** BigInt(18)
-=======
->>>>>>> 003ffe90
       expect(
         (await token.query.balanceOf(deployer.address)).value.ok.toNumber(),
       ).toBe(balance - depositAmount)
