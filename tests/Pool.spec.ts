import { ReturnNumber } from '@727-ventures/typechain-types'
import type { ApiPromise } from '@polkadot/api'
import type { KeyringPair } from '@polkadot/keyring/types'
import { BN } from '@polkadot/util'
import { ONE_ETHER, ZERO_ADDRESS } from '../scripts/helper/constants'
import {
  deployController,
  deployDefaultInterestRateModel,
  deployPoolFromAsset,
  deployPriceOracle,
  deployPSP22Token,
} from '../scripts/helper/deploy_helper'
import { hexToUtf8 } from '../scripts/helper/utils'
import Controller from '../types/contracts/controller'
import DefaultInterestRateModel from '../types/contracts/default_interest_rate_model'
import Pool from '../types/contracts/pool'
import PSP22Token from '../types/contracts/psp22_token'
import { Mint, Redeem } from '../types/event-types/pool'
import { Transfer } from '../types/event-types/psp22_token'
import { SUPPORTED_TOKENS } from './../scripts/tokens'
import { expectToEmit, shouldNotRevert, toDec18, toDec6 } from './testHelpers'

const TOKENS = ['dai', 'usdc', 'usdt'] as const
const METADATAS: {
  [key in (typeof TOKENS)[number]]: {
    name: string
    symbol: string
    decimals: number
  }
} = {
  dai: {
    name: 'Dai Stablecoin',
    symbol: 'DAI',
    decimals: 18,
  },
  usdc: {
    name: 'USD Coin',
    symbol: 'USDC',
    decimals: 6,
  },
  usdt: {
    name: 'USD Tether',
    symbol: 'USDT',
    decimals: 6,
  },
} as const
const preparePoolWithMockToken = async ({
  api,
  metadata,
  controller,
  rateModel,
  manager,
}: {
  api: ApiPromise
  metadata: {
    name: string
    symbol: string
    decimals: number
  }
  controller: Controller
  rateModel: DefaultInterestRateModel
  manager: KeyringPair
}): Promise<{
  token: PSP22Token
  pool: Pool
}> => {
  const token = await deployPSP22Token({
    api,
    signer: manager,
    args: [
      0,
      metadata.name as unknown as string[],
      metadata.symbol as unknown as string[],
      metadata.decimals,
    ],
  })

  const pool = await deployPoolFromAsset({
    api,
    signer: manager,
    args: [
      token.address,
      controller.address,
      rateModel.address,
      [ONE_ETHER.toString()],
    ],
    token,
  })

  return { token, pool }
}

type Pools = {
  [key in (typeof TOKENS)[number]]: {
    token: PSP22Token
    pool: Pool
  }
}
const preparePoolsWithPreparedTokens = async ({
  api,
  controller,
  rateModel,
  manager,
}: {
  api: ApiPromise
  controller: Controller
  rateModel: DefaultInterestRateModel
  manager: KeyringPair
}): Promise<Pools> => {
  const dai = await preparePoolWithMockToken({
    api,
    controller,
    rateModel,
    manager: manager,
    metadata: METADATAS.dai,
  })
  const usdc = await preparePoolWithMockToken({
    api,
    controller,
    rateModel,
    manager: manager,
    metadata: METADATAS.usdc,
  })
  const usdt = await preparePoolWithMockToken({
    api,
    controller,
    rateModel,
    manager: manager,
    metadata: METADATAS.usdt,
  })
  return { dai, usdc, usdt }
}

<<<<<<< HEAD
const pow10 = (exponent: number) => new BN(10).pow(new BN(exponent))
const mantissa = () => pow10(18)
const to_dec18 = (value: number) => new BN(value).mul(pow10(18))
const to_dec6 = (value: number) => new BN(value).mul(pow10(6))

=======
>>>>>>> c2ff14c7
describe('Pool spec', () => {
  const setup = async () => {
    const { api, alice: deployer, bob, charlie, django } = globalThis.setup

    const controller = await deployController({
      api,
      signer: deployer,
      args: [deployer.address],
    })
    const priceOracle = await deployPriceOracle({
      api,
      signer: deployer,
      args: [],
    })

    // temp: declare params for rate_model
    const rateModelArg = new BN(100).mul(ONE_ETHER)
    const rateModel = await deployDefaultInterestRateModel({
      api,
      signer: deployer,
      args: [[rateModelArg], [rateModelArg], [rateModelArg], [rateModelArg]],
    })

    const pools = await preparePoolsWithPreparedTokens({
      api,
      controller,
      rateModel,
      manager: deployer,
    })

    const users = [bob, charlie, django]

    // initialize
    await controller.tx.setPriceOracle(priceOracle.address)
    await controller.tx.setCloseFactorMantissa([ONE_ETHER])
    //// for pool
    for (const sym of [pools.dai, pools.usdc, pools.usdt]) {
      await priceOracle.tx.setFixedPrice(sym.token.address, ONE_ETHER)
      await controller.tx.supportMarketWithCollateralFactorMantissa(
        sym.pool.address,
        [ONE_ETHER.mul(new BN(90)).div(new BN(100))],
      )
    }

    return {
      api,
      deployer,
      pools,
      rateModel,
      controller,
      priceOracle,
      users,
    }
  }

  it('instantiate', async () => {
    const { pools, controller } = await setup()
    const { pool, token } = pools.dai
    expect(pool.address).not.toBe(ZERO_ADDRESS)
    expect((await pool.query.underlying()).value.ok).toEqual(token.address)
    expect((await pool.query.controller()).value.ok).toEqual(controller.address)
    expect(hexToUtf8((await pool.query.tokenName()).value.ok)).toEqual(
      'Starlay Dai Stablecoin',
    )
    expect(hexToUtf8((await pool.query.tokenSymbol()).value.ok)).toEqual('sDAI')
    expect((await pool.query.tokenDecimals()).value.ok).toEqual(18)
  })

  describe('.mint', () => {
    let deployer: KeyringPair
    let token: PSP22Token
    let pool: Pool

    beforeAll(async () => {
      ;({
        deployer,
        pools: {
          dai: { token, pool },
        },
      } = await setup())
    })

    const balance = 10_000
    it('preparations', async () => {
      await shouldNotRevert(token, 'mint', [deployer.address, balance])
      expect(
        (await token.query.balanceOf(deployer.address)).value.ok.toNumber(),
      ).toBe(balance)
    })

    it('execute', async () => {
      const depositAmount = 3_000
      const mintAmount = depositAmount
      await shouldNotRevert(token, 'approve', [pool.address, depositAmount])
      const { events } = await shouldNotRevert(pool, 'mint', [depositAmount])

      expect(
        (await token.query.balanceOf(deployer.address)).value.ok.toNumber(),
      ).toBe(balance - depositAmount)
      expect(
        (await token.query.balanceOf(pool.address)).value.ok.toNumber(),
      ).toBe(depositAmount)
      expect(
        (await pool.query.balanceOf(deployer.address)).value.ok.toNumber(),
      ).toBe(mintAmount)

      expect(events).toHaveLength(2)
      expectToEmit<Transfer>(events[0], 'Transfer', {
        from: null,
        to: deployer.address,
        value: depositAmount,
      })
      expectToEmit<Mint>(events[1], 'Mint', {
        minter: deployer.address,
        mintAmount,
        mintTokens: depositAmount,
      })
    })
  })

  describe('.redeem', () => {
    let deployer: KeyringPair
    let token: PSP22Token
    let pool: Pool

    beforeAll(async () => {
      ;({
        deployer,
        pools: {
          dai: { token, pool },
        },
      } = await setup())
    })

    const deposited = 10_000
    const minted = deposited
    it('preparations', async () => {
      await shouldNotRevert(token, 'mint', [deployer.address, deposited])

      await shouldNotRevert(token, 'approve', [pool.address, deposited])
      await shouldNotRevert(pool, 'mint', [deposited])
      expect(
        (await pool.query.balanceOf(deployer.address)).value.ok.toNumber(),
      ).toEqual(minted)
      expect(
        (await pool.query.exchangeRateCurrent()).value.ok.ok.toString(),
      ).toBe(ONE_ETHER.toString())
    })

    it('execute', async () => {
      const redeemAmount = 3_000
      const { events } = await shouldNotRevert(pool, 'redeem', [redeemAmount])

      expect(
        (await token.query.balanceOf(deployer.address)).value.ok.toNumber(),
      ).toEqual(redeemAmount)
      expect(
        (await token.query.balanceOf(pool.address)).value.ok.toNumber(),
      ).toEqual(deposited - redeemAmount)
      expect(
        (await pool.query.balanceOf(deployer.address)).value.ok.toNumber(),
      ).toEqual(minted - redeemAmount)

      expect(events).toHaveLength(2)
      expectToEmit<Transfer>(events[0], 'Transfer', {
        from: deployer.address,
        to: null,
        value: redeemAmount,
      })
      expectToEmit<Redeem>(events[1], 'Redeem', {
        redeemer: deployer.address,
        redeemAmount,
        redeemTokens: redeemAmount,
      })
    })
  })

  describe('.redeem_underlying', () => {
    let deployer: KeyringPair
    let token: PSP22Token
    let pool: Pool

    beforeAll(async () => {
      ;({
        deployer,
        pools: {
          dai: { token, pool },
        },
      } = await setup())
    })

    const deposited = 10_000
    const minted = deposited
    it('setup', async () => {
      await shouldNotRevert(token, 'mint', [deployer.address, deposited])

      await shouldNotRevert(token, 'approve', [pool.address, deposited])
      await shouldNotRevert(pool, 'mint', [deposited])
      expect(
        (await pool.query.balanceOf(deployer.address)).value.ok.toNumber(),
      ).toBe(minted)
      expect(
        (await pool.query.exchangeRateCurrent()).value.ok.ok.toString(),
      ).toBe(ONE_ETHER.toString())
    })
    it('execute', async () => {
      const redeemAmount = 3_000
      const { events } = await shouldNotRevert(pool, 'redeemUnderlying', [
        redeemAmount,
      ])

      expect(
        (await token.query.balanceOf(deployer.address)).value.ok.toNumber(),
      ).toBe(redeemAmount)
      expect(
        (await token.query.balanceOf(pool.address)).value.ok.toNumber(),
      ).toBe(deposited - redeemAmount)
      expect(
        (await pool.query.balanceOf(deployer.address)).value.ok.toNumber(),
      ).toBe(minted - redeemAmount)

      expect(events).toHaveLength(2)
      expectToEmit<Transfer>(events[0], 'Transfer', {
        from: deployer.address,
        to: null,
        value: redeemAmount,
      })
      expectToEmit<Redeem>(events[1], 'Redeem', {
        redeemer: deployer.address,
        redeemAmount,
        redeemTokens: redeemAmount,
      })
    })
  })

  describe('.redeem (fail case)', () => {
    it('when no cash in pool', async () => {
      const {
        deployer,
        pools: { usdc, usdt },
      } = await setup()

      for await (const { token, pool } of [usdc, usdt]) {
        await shouldNotRevert(token, 'mint', [deployer.address, toDec6(10_000)])
        await shouldNotRevert(token, 'approve', [pool.address, toDec6(10_000)])
        await shouldNotRevert(pool, 'mint', [toDec6(10_000)])
      }

      const {
        value: { ok: cash },
      } = await usdc.pool.query.getCashPrior()
      const { value } = await usdc.pool
        .withSigner(deployer)
        .query.redeemUnderlying(cash.toNumber() + 1)
      expect(value.ok.err).toHaveProperty('redeemTransferOutNotPossible')
    })
  })

  describe('.borrow', () => {
    let deployer: KeyringPair
    let token: PSP22Token
    let pool: Pool
    let users: KeyringPair[]

    beforeAll(async () => {
      ;({
        deployer,
        users,
        pools: {
          dai: { token, pool },
        },
      } = await setup())
    })

    it('preparations', async () => {
      const [user1, user2] = users
      await token.withSigner(deployer).tx.mint(user1.address, 5_000)
      await token.withSigner(deployer).tx.mint(user2.address, 5_000)
      await token.withSigner(user1).tx.approve(pool.address, 5_000)
      await pool.withSigner(user1).tx.mint(5_000)
      await token.withSigner(user2).tx.approve(pool.address, 5_000)
      await pool.withSigner(user2).tx.mint(5_000)
      expect((await pool.query.totalSupply()).value.ok.toNumber()).toEqual(
        10_000,
      )
      expect(
        (await pool.query.balanceOf(user1.address)).value.ok.toNumber(),
      ).toEqual(5_000)
      expect(
        (await pool.query.balanceOf(user2.address)).value.ok.toNumber(),
      ).toEqual(5_000)
    })

    it('execute', async () => {
      const [user1, user2] = users
      const { events: events1 } = await pool.withSigner(user1).tx.borrow(3_000)

      expect(
        (await token.query.balanceOf(user1.address)).value.ok.toNumber(),
      ).toEqual(3_000)
      expect(
        (await token.query.balanceOf(user2.address)).value.ok.toNumber(),
      ).toEqual(0)
      expect(
        (await token.query.balanceOf(pool.address)).value.ok.toNumber(),
      ).toEqual(7_000)
      const event1 = events1[0]
      expect(event1.name).toEqual('Borrow')
      expect(event1.args.borrower).toEqual(user1.address)
      expect(event1.args.borrowAmount.toNumber()).toEqual(3_000)
      expect(event1.args.accountBorrows.toNumber()).toEqual(3_000)
      expect(event1.args.totalBorrows.toNumber()).toEqual(3_000)

      const { events: events2 } = await pool.withSigner(user2).tx.borrow(2_500)

      expect(
        (await token.query.balanceOf(user1.address)).value.ok.toNumber(),
      ).toEqual(3_000)
      expect(
        (await token.query.balanceOf(user2.address)).value.ok.toNumber(),
      ).toEqual(2_500)
      expect(
        (await token.query.balanceOf(pool.address)).value.ok.toNumber(),
      ).toEqual(4_500)
      const event2 = events2[0]
      expect(event2.name).toEqual('Borrow')
      expect(event2.args.borrower).toEqual(user2.address)
      expect(event2.args.borrowAmount.toNumber()).toEqual(2_500)
      expect(event2.args.accountBorrows.toNumber()).toEqual(2_500)
      expect(event2.args.totalBorrows.toNumber()).toEqual(5_500)
    })
  })

  describe('.borrow (fail case)', () => {
    it('when no cash in pool', async () => {
      const {
        deployer,
        pools: { usdc, usdt },
      } = await setup()

      await usdc.token.tx.mint(deployer.address, toDec6(5_000))
      await usdc.token.tx.approve(usdc.pool.address, toDec6(5_000))
      await usdc.pool.tx.mint(toDec6(5_000))

      const { value } = await usdt.pool.query.borrow(toDec6(1_000))
      expect(value.ok.err).toStrictEqual({ borrowCashNotAvailable: null })
    })
  })

  describe('.repay_borrow', () => {
    let deployer: KeyringPair
    let pools: Pools
    let users: KeyringPair[]

    beforeAll(async () => {
      ;({ deployer, users, pools } = await setup())
    })

    it('preparations', async () => {
      const { dai, usdc } = pools

      // add liquidity to usdc pool
      await usdc.token.tx.mint(deployer.address, toDec6(10_000))
      await usdc.token.tx.approve(usdc.pool.address, toDec6(10_000))
      await usdc.pool.tx.mint(toDec6(10_000))
      expect(
        BigInt(
          (
            await usdc.pool.query.balanceOf(deployer.address)
          ).value.ok.toString(),
        ).toString(),
      ).toEqual(toDec6(10_000).toString())

      // mint to dai pool for collateral
      const [user1] = users
      await dai.token.tx.mint(user1.address, toDec18(20_000))
      await dai.token
        .withSigner(user1)
        .tx.approve(dai.pool.address, toDec18(20_000))
      await dai.pool.withSigner(user1).tx.mint(toDec18(20_000))
      expect(
        BigInt(
          (await dai.pool.query.balanceOf(user1.address)).value.ok.toString(),
        ).toString(),
      ).toEqual(toDec18(20_000).toString())

      // borrow usdc
      await usdc.pool.withSigner(user1).tx.borrow(toDec6(10_000))
      expect(
        BigInt(
          (await usdc.token.query.balanceOf(user1.address)).value.ok.toString(),
        ).toString(),
      ).toEqual(toDec6(10_000).toString())
    })

    it('execute', async () => {
      const { token, pool } = pools.usdc
      const [user1] = users
      await token.withSigner(user1).tx.approve(pool.address, toDec6(4_500))
      const { events } = await pool
        .withSigner(user1)
        .tx.repayBorrow(toDec6(4_500))

      expect(
        BigInt(
          (await token.query.balanceOf(user1.address)).value.ok.toString(),
        ).toString(),
      ).toEqual(toDec6(5_500).toString())
      expect(
        BigInt(
          (await token.query.balanceOf(pool.address)).value.ok.toString(),
        ).toString(),
      ).toEqual(toDec6(4_500).toString())

      const event = events[0]
      expect(event.name).toEqual('RepayBorrow')
      expect(event.args.payer).toEqual(user1.address)
      expect(event.args.borrower).toEqual(user1.address)
      expect(event.args.repayAmount.toString()).toEqual(
        toDec6(4_500).toString(),
      )
      expect(event.args.accountBorrows.toString()).toEqual(
        toDec6(5_500).toString(),
      )
      expect(event.args.totalBorrows.toNumber()).toBeGreaterThanOrEqual(
        toDec6(5_500).toNumber(),
      )
    })
  })

  it('.repay_borrow_behalf', async () => {
    const {
      pools: {
        dai: { pool },
      },
      users,
    } = await setup()
    const { value } = await pool
      .withSigner(users[0])
      .query.repayBorrowBehalf(users[1].address, 0)
    expect(value.ok.err).toStrictEqual({ notImplemented: null })
  })

  describe('.liquidate_borrow', () => {
    let deployer: KeyringPair
    let controller: Controller
    let pools: Pools
    let users: KeyringPair[]

    beforeAll(async () => {
      ;({ deployer, controller, pools, users } = await setup())
    })

    it('preparations', async () => {
      const { dai, usdc } = pools

      // add liquidity to usdc pool
      await usdc.token.tx.mint(deployer.address, toDec6(10_000))
      await usdc.token.tx.approve(usdc.pool.address, toDec6(10_000))
      await usdc.pool.tx.mint(toDec6(10_000))
      expect(
        (await usdc.pool.query.balanceOf(deployer.address)).value.ok.toNumber(),
      ).toEqual(toDec6(10_000).toNumber())

      // mint to dai pool for collateral
      const [borrower] = users
      await dai.token.tx.mint(borrower.address, toDec18(20_000))
      await dai.token
        .withSigner(borrower)
        .tx.approve(dai.pool.address, toDec18(20_000))
      await dai.pool.withSigner(borrower).tx.mint(toDec18(20_000))
      expect(
        BigInt(
          (
            await dai.pool.query.balanceOf(borrower.address)
          ).value.ok.toString(),
        ).toString(),
      ).toEqual(toDec18(20_000).toString())

      // borrow usdc
      await usdc.pool.withSigner(borrower).tx.borrow(toDec6(10_000))
      expect(
        (
          await usdc.token.query.balanceOf(borrower.address)
        ).value.ok.toNumber(),
      ).toEqual(toDec6(10_000).toNumber())

      // down collateral_factor for dai
      await controller.tx.setCollateralFactorMantissa(dai.pool.address, [
        new BN(1),
      ])
      const [collateralValue, shortfallValue] = (
        await controller.query.getHypotheticalAccountLiquidity(
          borrower.address,
          ZERO_ADDRESS,
          0,
          0,
          null,
        )
      ).value.ok.ok
      expect(collateralValue.toString()).toEqual('0')
      expect(BigInt(shortfallValue.toString())).toBeGreaterThanOrEqual(
        BigInt(9999) * BigInt(10) ** BigInt(18),
      )
    })

    // TODO: fix/check calculation seize token amount
    it('execute', async () => {
      const [borrower, repayer] = users
      const collateral = pools.dai
      const borrowing = pools.usdc
      await borrowing.token.tx.mint(repayer.address, toDec6(5_000))
      await borrowing.token
        .withSigner(repayer)
        .tx.approve(borrowing.pool.address, toDec6(5_000))

      const { events } = await borrowing.pool
        .withSigner(repayer)
        .tx.liquidateBorrow(
          borrower.address,
          toDec6(5_000),
          collateral.pool.address,
        )

      expect(
        (
          await borrowing.token.query.balanceOf(repayer.address)
        ).value.ok.toNumber(),
      ).toEqual(0)
      expect(
        (
          await borrowing.token.query.balanceOf(borrower.address)
        ).value.ok.toNumber(),
      ).toEqual(toDec6(10_000).toNumber())
      expect(
        (
          await borrowing.pool.query.borrowBalanceStored(borrower.address)
        ).value.ok.toNumber(),
      ).toEqual(toDec6(5_000).toNumber())
      // TODO: check seized

      expect(events[0].name).toEqual('RepayBorrow')
      const event = events[1]
      expect(event.name).toEqual('LiquidateBorrow')
      expect(event.args.liquidator).toEqual(repayer.address)
      expect(event.args.borrower).toEqual(borrower.address)
      expect(event.args.repayAmount.toNumber()).toEqual(
        toDec6(5_000).toNumber(),
      )
      expect(event.args.tokenCollateral).toEqual(collateral.pool.address)
      expect(event.args.seizeTokens.toNumber()).toEqual(0) // TODO: fix
    })
  })

  describe('.liquidate_borrow (fail case)', () => {
    const setupExtended = async () => {
      const args = await setup()

      const secondToken = await deployPSP22Token({
        api: args.api,
        signer: args.deployer,
        args: [
          0,
          'Dai Stablecoin' as unknown as string[],
          'DAI' as unknown as string[],
          8,
        ],
      })

      const secondPool = await deployPoolFromAsset({
        api: args.api,
        signer: args.deployer,
        args: [
          secondToken.address,
          args.controller.address,
          args.rateModel.address,
          [ONE_ETHER.toString()],
        ],
        token: secondToken,
      })

      // initialize for pool
      await args.controller.tx.supportMarket(secondPool.address)
      await args.priceOracle.tx.setFixedPrice(secondToken.address, ONE_ETHER)
      await args.controller.tx.setCollateralFactorMantissa(secondPool.address, [
        ONE_ETHER.mul(new BN(90)).div(new BN(100)),
      ])
      return {
        ...args,
        secondToken,
        secondPool,
      }
    }

    it('when liquidator is equal to borrower', async () => {
      const {
        pools: {
          dai: { pool },
        },
        users,
        secondPool,
      } = await setupExtended()
      const [user1] = users
      const { value } = await pool
        .withSigner(user1)
        .query.liquidateBorrow(user1.address, 0, secondPool.address)
      expect(value.ok.err).toStrictEqual({
        liquidateLiquidatorIsBorrower: null,
      })
    })
    it('when repay_amount is zero', async () => {
      const {
        pools: {
          dai: { pool },
        },
        users,
        secondPool,
      } = await setupExtended()
      const [user1, user2] = users
      const { value } = await pool
        .withSigner(user1)
        .query.liquidateBorrow(user2.address, 0, secondPool.address)
      expect(value.ok.err).toStrictEqual({
        liquidateCloseAmountIsZero: null,
      })
    })
  })

  describe('.transfer', () => {
    const assertAccountLiqudity = (
      actual: [ReturnNumber, ReturnNumber],
      expected: { collateral: number; shortfall: number },
    ) => {
      const collateral = BigInt(actual[0].toString()).toString()
      const shortfall = BigInt(actual[1].toString()).toString()
      expect(collateral.toString()).toEqual(
        new BN(expected.collateral).mul(mantissa()).toString(),
      )
      expect(shortfall.toString()).toEqual(
        new BN(expected.shortfall).mul(mantissa()).toString(),
      )
    }

    it('success', async () => {
      const { api, deployer, controller, rateModel, priceOracle, users } =
        await setup()
      const { dai, usdc } = await preparePoolsWithPreparedTokens({
        api,
        controller,
        rateModel,
        manager: deployer,
      })
      const [userA, userB] = users

      // prerequisite
      //// initialize
      const toParam = (m: BN) => [m.toString()]
      for (const sym of [dai, usdc]) {
        await priceOracle.tx.setFixedPrice(sym.token.address, ONE_ETHER)
        await controller.tx.supportMarketWithCollateralFactorMantissa(
          sym.pool.address,
          toParam(ONE_ETHER.mul(new BN(90)).div(new BN(100))),
        )
      }
      //// use protocol
      for await (const { user, sym, amount } of [
        {
          user: userA,
          sym: dai,
          amount: to_dec18(500_000),
        },
        {
          user: userB,
          sym: usdc,
          amount: to_dec6(500_000),
        },
      ]) {
        const { pool, token } = sym
        await token.withSigner(deployer).tx.mint(user.address, amount)
        await token.withSigner(user).tx.approve(pool.address, amount)
        await pool.withSigner(user).tx.mint(amount)
      }
      expect(
        (await dai.pool.query.balanceOf(userA.address)).value.ok.toString(),
      ).toBe(to_dec18(500_000).toString())
      expect(
        (await usdc.pool.query.balanceOf(userB.address)).value.ok.toString(),
      ).toBe(to_dec6(500_000).toString())

      {
        const { events } = await shouldNotRevert(
          dai.pool.withSigner(userA),
          'transfer',
          [userB.address, to_dec18(100_000), []],
        )
        // assertions
        expect(
          (await dai.pool.query.balanceOf(userA.address)).value.ok.toString(),
        ).toBe(to_dec18(400_000).toString())
        expect(
          (await dai.pool.query.balanceOf(userB.address)).value.ok.toString(),
        ).toBe(to_dec18(100_000).toString())
        expect(events).toHaveLength(1)
        //// check event
        const event = events[0]
        expect(event.name).toEqual('Transfer')
        expect(event.args.from).toEqual(userA.address)
        expect(event.args.to).toEqual(userB.address)
        expect(event.args.value.toString()).toEqual(
          to_dec18(100_000).toString(),
        )
        //// check account_liquidity
        assertAccountLiqudity(
          (await controller.query.getAccountLiquidity(userA.address)).value.ok
            .ok,
          {
            collateral: (400_000 * 90) / 100,
            shortfall: 0,
          },
        )
        assertAccountLiqudity(
          (await controller.query.getAccountLiquidity(userB.address)).value.ok
            .ok,
          {
            collateral: ((100_000 + 500_000) * 90) / 100,
            shortfall: 0,
          },
        )
      }
      {
        const { events } = await shouldNotRevert(
          usdc.pool.withSigner(userB),
          'transfer',
          [userA.address, to_dec6(200_000), []],
        )
        // assertions
        expect(
          (await usdc.pool.query.balanceOf(userA.address)).value.ok.toString(),
        ).toBe(to_dec6(200_000).toString())
        expect(
          (await usdc.pool.query.balanceOf(userB.address)).value.ok.toString(),
        ).toBe(to_dec6(300_000).toString())
        expect(events).toHaveLength(1)
        //// check event
        const event = events[0]
        expect(event.name).toEqual('Transfer')
        expect(event.args.from).toEqual(userB.address)
        expect(event.args.to).toEqual(userA.address)
        expect(event.args.value.toString()).toEqual(to_dec6(200_000).toString())
        //// check account_liquidity
        assertAccountLiqudity(
          (await controller.query.getAccountLiquidity(userA.address)).value.ok
            .ok,
          {
            collateral: ((400_000 + 200_000) * 90) / 100,
            shortfall: 0,
          },
        )
        assertAccountLiqudity(
          (await controller.query.getAccountLiquidity(userB.address)).value.ok
            .ok,
          {
            collateral: ((100_000 + 300_000) * 90) / 100,
            shortfall: 0,
          },
        )
      }
    })

    it('failure', async () => {
      const { api, deployer, controller, rateModel, priceOracle, users } =
        await setup()
      const { dai, usdc } = await preparePoolsWithPreparedTokens({
        api,
        controller,
        rateModel,
        manager: deployer,
      })
      const [userA, userB] = users

      // prerequisite
      //// initialize
      const toParam = (m: BN) => [m.toString()]
      for (const sym of [dai, usdc]) {
        await priceOracle.tx.setFixedPrice(sym.token.address, ONE_ETHER)
        await controller.tx.supportMarketWithCollateralFactorMantissa(
          sym.pool.address,
          toParam(ONE_ETHER.mul(new BN(90)).div(new BN(100))),
        )
      }
      //// use protocol
      for await (const { user, sym, amount } of [
        {
          user: userA,
          sym: dai,
          amount: to_dec18(500_000),
        },
        {
          user: userB,
          sym: usdc,
          amount: to_dec6(500_000),
        },
      ]) {
        const { pool, token } = sym
        await token.withSigner(deployer).tx.mint(user.address, amount)
        await token.withSigner(user).tx.approve(pool.address, amount)
        await pool.withSigner(user).tx.mint(amount)
      }

      // case: src == dst
      {
        const res = await dai.pool
          .withSigner(userA)
          .query.transfer(userA.address, new BN(1), [])
        expect(hexToUtf8(res.value.ok.err['custom'])).toBe('TransferNotAllowed')
      }
      // case: shortfall of account_liquidity

      {
        await usdc.pool.withSigner(userA).tx.borrow(to_dec6(450_000))
        const res = await dai.pool
          .withSigner(userA)
          .query.transfer(userB.address, new BN(2), []) // temp: truncated if less than 1 by collateral_factor?
        expect(hexToUtf8(res.value.ok.err['custom'])).toBe(
          'InsufficientLiquidity',
        )
      }
      // case: paused
      await controller.tx.setTransferGuardianPaused(true)
      {
        const res = await dai.pool
          .withSigner(userA)
          .query.transfer(userB.address, new BN(1), [])
        expect(hexToUtf8(res.value.ok.err['custom'])).toBe('TransferIsPaused')
      }
    })
  })

  describe('.transfer_from', () => {
    it('success', async () => {
      const { api, deployer, controller, rateModel, priceOracle, users } =
        await setup()
      const { dai, usdc } = await preparePoolsWithPreparedTokens({
        api,
        controller,
        rateModel,
        manager: deployer,
      })
      const [userA, userB] = users
      const spender = deployer

      // prerequisite
      //// initialize
      const toParam = (m: BN) => [m.toString()]
      for (const sym of [dai, usdc]) {
        await priceOracle.tx.setFixedPrice(sym.token.address, ONE_ETHER)
        await controller.tx.supportMarketWithCollateralFactorMantissa(
          sym.pool.address,
          toParam(ONE_ETHER.mul(new BN(90)).div(new BN(100))),
        )
      }
      //// use protocol
      for await (const { user, sym, amount } of [
        {
          user: userA,
          sym: dai,
          amount: to_dec18(500_000),
        },
        {
          user: userB,
          sym: usdc,
          amount: to_dec6(500_000),
        },
      ]) {
        const { pool, token } = sym
        await token.withSigner(deployer).tx.mint(user.address, amount)
        await token.withSigner(user).tx.approve(pool.address, amount)
        await pool.withSigner(user).tx.mint(amount)
      }
      expect(
        (await dai.pool.query.balanceOf(userA.address)).value.ok.toString(),
      ).toBe(to_dec18(500_000).toString())
      expect(
        (await usdc.pool.query.balanceOf(userB.address)).value.ok.toString(),
      ).toBe(to_dec6(500_000).toString())

      {
        // approve
        const { events: approveEvents } = await shouldNotRevert(
          dai.pool.withSigner(userA),
          'approve',
          [spender.address, to_dec18(100_000)],
        )
        //// assertions
        expect(
          (
            await dai.pool.query.allowance(userA.address, spender.address)
          ).value.ok.toString(),
        ).toBe(to_dec18(100_000).toString())
        ////// check event
        expect(approveEvents).toHaveLength(1)
        const event = approveEvents[0]
        expect(event.name).toEqual('Approval')
        expect(event.args.owner).toEqual(userA.address)
        expect(event.args.spender).toEqual(spender.address)
        expect(event.args.value.toString()).toEqual(
          to_dec18(100_000).toString(),
        )

        // transfer_from
        const { events: transferFromEvents } = await shouldNotRevert(
          dai.pool.withSigner(spender),
          'transferFrom',
          [userA.address, userB.address, to_dec18(100_000), []],
        )
        //// assertions
        expect(
          (
            await dai.pool.query.allowance(userA.address, spender.address)
          ).value.ok.toString(),
        ).toBe('0')
        expect(
          (await dai.pool.query.balanceOf(userA.address)).value.ok.toString(),
        ).toBe(to_dec18(400_000).toString())
        expect(
          (await dai.pool.query.balanceOf(userB.address)).value.ok.toString(),
        ).toBe(to_dec18(100_000).toString())
        expect(transferFromEvents).toHaveLength(2)
        //// check event
        const approvalEvent = transferFromEvents[0]
        expect(approvalEvent.name).toEqual('Approval')
        expect(approvalEvent.args.owner).toEqual(userA.address)
        expect(approvalEvent.args.spender).toEqual(spender.address)
        expect(approvalEvent.args.value.toString()).toEqual('0')
        const transferEvent = transferFromEvents[1]
        expect(transferEvent.name).toEqual('Transfer')
        expect(transferEvent.args.from).toEqual(userA.address)
        expect(transferEvent.args.to).toEqual(userB.address)
        expect(transferEvent.args.value.toString()).toEqual(
          to_dec18(100_000).toString(),
        )
      }
    })
    it('failure', async () => {
      const { api, deployer, controller, rateModel, priceOracle, users } =
        await setup()
      const { dai, usdc } = await preparePoolsWithPreparedTokens({
        api,
        controller,
        rateModel,
        manager: deployer,
      })
      const [userA, userB] = users
      const spender = deployer

      // prerequisite
      //// initialize
      const toParam = (m: BN) => [m.toString()]
      for (const sym of [dai, usdc]) {
        await priceOracle.tx.setFixedPrice(sym.token.address, ONE_ETHER)
        await controller.tx.supportMarketWithCollateralFactorMantissa(
          sym.pool.address,
          toParam(ONE_ETHER.mul(new BN(90)).div(new BN(100))),
        )
      }
      //// use protocol
      for await (const { user, sym, amount } of [
        {
          user: userA,
          sym: dai,
          amount: to_dec18(500_000),
        },
        {
          user: userB,
          sym: usdc,
          amount: to_dec6(500_000),
        },
      ]) {
        const { pool, token } = sym
        await token.withSigner(deployer).tx.mint(user.address, amount)
        await token.withSigner(user).tx.approve(pool.address, amount)
        await pool.withSigner(user).tx.mint(amount)
      }
      expect(
        (await dai.pool.query.balanceOf(userA.address)).value.ok.toString(),
      ).toBe(to_dec18(500_000).toString())
      expect(
        (await usdc.pool.query.balanceOf(userB.address)).value.ok.toString(),
      ).toBe(to_dec6(500_000).toString())

      // case: shortage of approval
      {
        await shouldNotRevert(dai.pool.withSigner(userA), 'approve', [
          spender.address,
          to_dec18(99_999),
        ])
        const res = await dai.pool
          .withSigner(spender)
          .query.transferFrom(
            userA.address,
            userB.address,
            to_dec18(100_000),
            [],
          )
        expect(res.value.ok.err.insufficientAllowance).toBeTruthy
      }
      await shouldNotRevert(dai.pool.withSigner(userA), 'approve', [
        spender.address,
        to_dec18(100_000),
      ])
      // case: src == dst
      {
        const res = await dai.pool
          .withSigner(spender)
          .query.transferFrom(userA.address, userA.address, new BN(1), [])
        expect(hexToUtf8(res.value.ok.err['custom'])).toBe('TransferNotAllowed')
      }
      // case: shortfall of account_liquidity
      {
        await usdc.pool.withSigner(userA).tx.borrow(to_dec6(450_000))
        const res = await dai.pool
          .withSigner(spender)
          .query.transferFrom(userA.address, userB.address, new BN(2), []) // temp: truncated if less than 1 by collateral_factor?
        expect(hexToUtf8(res.value.ok.err['custom'])).toBe(
          'InsufficientLiquidity',
        )
      }
      // case: paused
      await controller.tx.setTransferGuardianPaused(true)
      {
        const res = await dai.pool
          .withSigner(spender)
          .query.transferFrom(userA.address, userB.address, new BN(1), [])
        expect(hexToUtf8(res.value.ok.err['custom'])).toBe('TransferIsPaused')
      }
    })
  })

  it.todo('.reduceReserves')

  describe('.exchange_rate_stored', () => {
    describe('success', () => {
      it('return initial_exchange_rate_stored if no total_supply', async () => {
        const { api, deployer, controller, rateModel } = await setup()

        const newToken = await deployPSP22Token({
          api: api,
          signer: deployer,
          args: [
            0,
            'Sample Coin' as unknown as string[],
            'COIN' as unknown as string[],
            8,
          ],
        })
        const initialExchangeRate = ONE_ETHER
        const newPool = await deployPoolFromAsset({
          api: api,
          signer: deployer,
          args: [
            newToken.address,
            controller.address,
            rateModel.address,
            [initialExchangeRate.toString()],
          ],
          token: newToken,
        })

        // prerequisite
        expect((await newPool.query.totalSupply()).value.ok.toString()).toBe(
          '0',
        )
        expect(
          (
            await newPool.query.initialExchangeRateMantissa()
          ).value.ok.toString(),
        ).toBe(initialExchangeRate.toString())
        // execution
        expect(
          (await newPool.query.exchageRateStored()).value.ok.toString(),
        ).toBe(initialExchangeRate.toString())
      })
    })
  })

  describe('.interest_rate_model', () => {
    const setupExtended = async () => {
      const { api, deployer, controller, users, priceOracle, pools } =
        await setup()

      const token = await deployPSP22Token({
        api: api,
        signer: deployer,
        args: [
          0,
          'Dai Stablecoin' as unknown as string[],
          'DAI' as unknown as string[],
          8,
        ],
      })
      await priceOracle.tx.setFixedPrice(token.address, ONE_ETHER)
      const dai = SUPPORTED_TOKENS.dai
      const rateModel = await deployDefaultInterestRateModel({
        api,
        signer: deployer,
        args: [
          [dai.rateModel.baseRatePerYear()],
          [dai.rateModel.multiplierPerYearSlope1()],
          [dai.rateModel.multiplierPerYearSlope2()],
          [dai.rateModel.kink()],
        ],
      })

      const pool = await deployPoolFromAsset({
        api,
        signer: deployer,
        args: [
          token.address,
          controller.address,
          rateModel.address,
          [ONE_ETHER.toString()],
        ],
        token: token,
      })
      await controller.tx.supportMarketWithCollateralFactorMantissa(
        pool.address,
        [dai.riskParameter.collateralFactor],
      )
      return { users, api, pools, deployer, controller, pool, token }
    }
    describe('on DAI Stablecoin', () => {
      it('if the utilization rate is 10% then the borrowing interest rate should be about 0.44%', async () => {
        const { pool, users, token } = await setupExtended()
        const [alice] = users
        const deposit = 1000
        const borrow = 100
        await token.withSigner(alice).tx.mint(alice.address, deposit)
        await token.withSigner(alice).tx.approve(pool.address, deposit)
        await pool.withSigner(alice).tx.mint(deposit)
        await pool.withSigner(alice).tx.borrow(borrow)
        const borrowRate = new BN(
          await (await pool.query.borrowRatePerMsec()).value.ok.toNumber(),
        )
        const msecPerYear = new BN(365 * 24 * 60 * 60 * 1000)

        expect(borrowRate.mul(msecPerYear).toString()).toBe('4444431552000000')
      })
      it('if the utilization rate is 95% then the borrowing interest rate should be about 34%', async () => {
        const { pool, users, pools, token } = await setupExtended()
        const [alice, bob] = users
        const otherPool = pools.usdt
        const deposit = 1000
        const borrow = 950
        await token.withSigner(alice).tx.mint(alice.address, deposit)
        await token.withSigner(alice).tx.approve(pool.address, deposit)
        await pool.withSigner(alice).tx.mint(deposit)
        await otherPool.token
          .withSigner(bob)
          .tx.mint(bob.address, ONE_ETHER.toString())
        await otherPool.token
          .withSigner(bob)
          .tx.approve(otherPool.pool.address, ONE_ETHER.toString())
        await otherPool.pool.withSigner(bob).tx.mint(ONE_ETHER.toString())
        await pool.withSigner(bob).tx.borrow(borrow)
        const borrowRate = new BN(
          await (await pool.query.borrowRatePerMsec()).value.ok.toNumber(),
        )
        const msecPerYear = new BN(365 * 24 * 60 * 60 * 1000)

        expect(borrowRate.mul(msecPerYear).toString()).toBe(
          '339999959808000000',
        )
      })
    })
  })
})<|MERGE_RESOLUTION|>--- conflicted
+++ resolved
@@ -131,14 +131,11 @@
   return { dai, usdc, usdt }
 }
 
-<<<<<<< HEAD
 const pow10 = (exponent: number) => new BN(10).pow(new BN(exponent))
 const mantissa = () => pow10(18)
 const to_dec18 = (value: number) => new BN(value).mul(pow10(18))
 const to_dec6 = (value: number) => new BN(value).mul(pow10(6))
 
-=======
->>>>>>> c2ff14c7
 describe('Pool spec', () => {
   const setup = async () => {
     const { api, alice: deployer, bob, charlie, django } = globalThis.setup
