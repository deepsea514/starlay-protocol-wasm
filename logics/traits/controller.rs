use ink::prelude::vec::Vec;
use openbrush::traits::{
    AccountId,
    Balance,
};

use super::types::WrappedU256;

#[openbrush::wrapper]
pub type ControllerRef = dyn Controller;

#[openbrush::trait_definition]
pub trait Controller {
    #[ink(message)]
    fn mint_allowed(&self, pool: AccountId, minter: AccountId, mint_amount: Balance) -> Result<()>;

    #[ink(message)]
    fn mint_verify(
        &self,
        pool: AccountId,
        minter: AccountId,
        mint_amount: Balance,
        mint_tokens: Balance,
    ) -> Result<()>;

    #[ink(message)]
    fn redeem_allowed(
        &self,
        pool: AccountId,
        redeemer: AccountId,
        redeem_amount: Balance,
    ) -> Result<()>;

    #[ink(message)]
    fn redeem_verify(
        &self,
        pool: AccountId,
        redeemer: AccountId,
        redeem_amount: Balance,
        redeem_tokens: Balance,
    ) -> Result<()>;

    #[ink(message)]
    fn borrow_allowed(
        &self,
        pool: AccountId,
        borrower: AccountId,
        borrow_amount: Balance,
    ) -> Result<()>;

    #[ink(message)]
    fn borrow_verify(
        &self,
        pool: AccountId,
        borrower: AccountId,
        borrow_amount: Balance,
    ) -> Result<()>;

    #[ink(message)]
    fn repay_borrow_allowed(
        &self,
        pool: AccountId,
        payer: AccountId,
        borrower: AccountId,
        repay_amount: Balance,
    ) -> Result<()>;

    #[ink(message)]
    fn repay_borrow_verify(
        &self,
        pool: AccountId,
        payer: AccountId,
        borrower: AccountId,
        repay_amount: Balance,
        borrower_index: u128,
    ) -> Result<()>;

    #[ink(message)]
    fn liquidate_borrow_allowed(
        &self,
        pool_borrowed: AccountId,
        pool_collateral: AccountId,
        liquidator: AccountId,
        borrower: AccountId,
        repay_amount: Balance,
    ) -> Result<()>;

    #[ink(message)]
    fn liquidate_borrow_verify(
        &self,
        pool_borrowed: AccountId,
        pool_collateral: AccountId,
        liquidator: AccountId,
        borrower: AccountId,
        repay_amount: Balance,
        seize_tokens: Balance,
    ) -> Result<()>;

    #[ink(message)]
    fn seize_allowed(
        &self,
        pool_collateral: AccountId,
        pool_borrowed: AccountId,
        liquidator: AccountId,
        borrower: AccountId,
        seize_tokens: Balance,
    ) -> Result<()>;

    #[ink(message)]
    fn seize_verify(
        &self,
        pool_collateral: AccountId,
        pool_borrowed: AccountId,
        liquidator: AccountId,
        borrower: AccountId,
        seize_tokens: Balance,
    ) -> Result<()>;

    #[ink(message)]
    fn transfer_allowed(
        &self,
        pool: AccountId,
        src: AccountId,
        dst: AccountId,
        transfer_tokens: Balance,
    ) -> Result<()>;

    #[ink(message)]
    fn transfer_verify(
        &self,
        pool: AccountId,
        src: AccountId,
        dst: AccountId,
        transfer_tokens: Balance,
    ) -> Result<()>;

    #[ink(message)]
    fn liquidate_calculate_seize_tokens(
        &self,
        pool_borrowed: AccountId,
        pool_collateral: AccountId,
        exchange_rate_mantissa: WrappedU256,
        repay_amount: Balance,
    ) -> Result<Balance>;

    // admin functions
    #[ink(message)]
    fn set_price_oracle(&mut self, new_oracle: AccountId) -> Result<()>;

    #[ink(message)]
    fn support_market(&mut self, pool: AccountId) -> Result<()>;

    #[ink(message)]
    fn set_mint_guardian_paused(&mut self, pool: AccountId, paused: bool) -> Result<()>;

    #[ink(message)]
    fn set_borrow_guardian_paused(&mut self, pool: AccountId, paused: bool) -> Result<()>;

    #[ink(message)]
    fn set_close_factor_mantissa(&mut self, new_close_factor_mantissa: WrappedU256) -> Result<()>;

    #[ink(message)]
    fn set_liquidation_incentive_mantissa(
        &mut self,
        new_liquidation_incentive_mantissa: WrappedU256,
    ) -> Result<()>;

    #[ink(message)]
    fn set_borrow_cap(&mut self, pool: AccountId, new_cap: Balance) -> Result<()>;

    // view function
    #[ink(message)]
    fn markets(&self) -> Vec<AccountId>;
    #[ink(message)]
    fn mint_guardian_paused(&self, pool: AccountId) -> Option<bool>;
    #[ink(message)]
    fn borrow_guardian_paused(&self, pool: AccountId) -> Option<bool>;
    #[ink(message)]
    fn oracle(&self) -> AccountId;
    #[ink(message)]
    fn close_factor_mantissa(&self) -> WrappedU256;
    #[ink(message)]
    fn liquidation_incentive_mantissa(&self) -> WrappedU256;
    #[ink(message)]
    fn borrow_cap(&self, pool: AccountId) -> Option<Balance>;
    #[ink(message)]
<<<<<<< HEAD
    fn manager(&self) -> AccountId;
=======
    fn is_listed(&self, pool: AccountId) -> bool;
>>>>>>> 57407d35
}

#[derive(Debug, PartialEq, Eq, scale::Encode, scale::Decode)]
#[cfg_attr(feature = "std", derive(scale_info::TypeInfo))]
pub enum Error {
    MintIsPaused,
    BorrowIsPaused,
    MarketNotListed,
    ControllerMismatch,
    PriceError,
    TooMuchRepay,
    BorrowCapReached,
    CallerIsNotManager,
}

pub type Result<T> = core::result::Result<T, Error>;<|MERGE_RESOLUTION|>--- conflicted
+++ resolved
@@ -184,11 +184,9 @@
     #[ink(message)]
     fn borrow_cap(&self, pool: AccountId) -> Option<Balance>;
     #[ink(message)]
-<<<<<<< HEAD
     fn manager(&self) -> AccountId;
-=======
+    #[ink(message)]
     fn is_listed(&self, pool: AccountId) -> bool;
->>>>>>> 57407d35
 }
 
 #[derive(Debug, PartialEq, Eq, scale::Encode, scale::Decode)]
