use ink::prelude::vec::Vec;
use openbrush::traits::{
    AccountId,
    Balance,
};

use super::types::WrappedU256;

#[openbrush::wrapper]
pub type ControllerRef = dyn Controller;

#[openbrush::trait_definition]
pub trait Controller {
    #[ink(message)]
    fn mint_allowed(&self, pool: AccountId, minter: AccountId, mint_amount: Balance) -> Result<()>;

    #[ink(message)]
    fn mint_verify(
        &self,
        pool: AccountId,
        minter: AccountId,
        mint_amount: Balance,
        mint_tokens: Balance,
    ) -> Result<()>;

    #[ink(message)]
    fn redeem_allowed(
        &self,
        pool: AccountId,
        redeemer: AccountId,
        redeem_amount: Balance,
    ) -> Result<()>;

    #[ink(message)]
    fn redeem_verify(
        &self,
        pool: AccountId,
        redeemer: AccountId,
        redeem_amount: Balance,
        redeem_tokens: Balance,
    ) -> Result<()>;

    #[ink(message)]
    fn borrow_allowed(
        &self,
        pool: AccountId,
        borrower: AccountId,
        borrow_amount: Balance,
    ) -> Result<()>;

    #[ink(message)]
    fn borrow_verify(
        &self,
        pool: AccountId,
        borrower: AccountId,
        borrow_amount: Balance,
    ) -> Result<()>;

    #[ink(message)]
    fn repay_borrow_allowed(
        &self,
        pool: AccountId,
        payer: AccountId,
        borrower: AccountId,
        repay_amount: Balance,
    ) -> Result<()>;

    #[ink(message)]
    fn repay_borrow_verify(
        &self,
        pool: AccountId,
        payer: AccountId,
        borrower: AccountId,
        repay_amount: Balance,
        borrower_index: u128,
    ) -> Result<()>;

    #[ink(message)]
    fn liquidate_borrow_allowed(
        &self,
        pool_borrowed: AccountId,
        pool_collateral: AccountId,
        liquidator: AccountId,
        borrower: AccountId,
        repay_amount: Balance,
    ) -> Result<()>;

    #[ink(message)]
    fn liquidate_borrow_verify(
        &self,
        pool_borrowed: AccountId,
        pool_collateral: AccountId,
        liquidator: AccountId,
        borrower: AccountId,
        repay_amount: Balance,
        seize_tokens: Balance,
    ) -> Result<()>;

    #[ink(message)]
    fn seize_allowed(
        &self,
        pool_collateral: AccountId,
        pool_borrowed: AccountId,
        liquidator: AccountId,
        borrower: AccountId,
        seize_tokens: Balance,
    ) -> Result<()>;

    #[ink(message)]
    fn seize_verify(
        &self,
        pool_collateral: AccountId,
        pool_borrowed: AccountId,
        liquidator: AccountId,
        borrower: AccountId,
        seize_tokens: Balance,
    ) -> Result<()>;

    #[ink(message)]
    fn transfer_allowed(
        &self,
        pool: AccountId,
        src: AccountId,
        dst: AccountId,
        transfer_tokens: Balance,
    ) -> Result<()>;

    #[ink(message)]
    fn transfer_verify(
        &self,
        pool: AccountId,
        src: AccountId,
        dst: AccountId,
        transfer_tokens: Balance,
    ) -> Result<()>;

    #[ink(message)]
    fn liquidate_calculate_seize_tokens(
        &self,
        pool_borrowed: AccountId,
        pool_collateral: AccountId,
        exchange_rate_mantissa: WrappedU256,
        repay_amount: Balance,
    ) -> Result<Balance>;

    // admin functions
    #[ink(message)]
    fn set_price_oracle(&mut self, new_oracle: AccountId) -> Result<()>;

    #[ink(message)]
    fn support_market(&mut self, pool: AccountId) -> Result<()>;

    #[ink(message)]
    fn set_mint_guardian_paused(&mut self, pool: AccountId, paused: bool) -> Result<()>;

    #[ink(message)]
    fn set_borrow_guardian_paused(&mut self, pool: AccountId, paused: bool) -> Result<()>;

    #[ink(message)]
    fn set_close_factor_mantissa(&mut self, new_close_factor_mantissa: WrappedU256) -> Result<()>;

    #[ink(message)]
    fn set_liquidation_incentive_mantissa(
        &mut self,
        new_liquidation_incentive_mantissa: WrappedU256,
    ) -> Result<()>;

    #[ink(message)]
    fn set_borrow_cap(&mut self, pool: AccountId, new_cap: Balance) -> Result<()>;

    // view function
    #[ink(message)]
    fn markets(&self) -> Vec<AccountId>;
    #[ink(message)]
    fn mint_guardian_paused(&self, pool: AccountId) -> Option<bool>;
    #[ink(message)]
    fn borrow_guardian_paused(&self, pool: AccountId) -> Option<bool>;
    #[ink(message)]
    fn oracle(&self) -> AccountId;
    #[ink(message)]
    fn close_factor_mantissa(&self) -> WrappedU256;
    #[ink(message)]
    fn liquidation_incentive_mantissa(&self) -> WrappedU256;
    #[ink(message)]
<<<<<<< HEAD
    fn is_listed(&self, pool: AccountId) -> bool;
=======
    fn borrow_cap(&self, pool: AccountId) -> Option<Balance>;
>>>>>>> c4fd1f99
}

#[derive(Debug, PartialEq, Eq, scale::Encode, scale::Decode)]
#[cfg_attr(feature = "std", derive(scale_info::TypeInfo))]
pub enum Error {
    MintIsPaused,
    BorrowIsPaused,
    MarketNotListed,
    ControllerMismatch,
    PriceError,
    TooMuchRepay,
    BorrowCapReached,
}

pub type Result<T> = core::result::Result<T, Error>;<|MERGE_RESOLUTION|>--- conflicted
+++ resolved
@@ -182,11 +182,9 @@
     #[ink(message)]
     fn liquidation_incentive_mantissa(&self) -> WrappedU256;
     #[ink(message)]
-<<<<<<< HEAD
+    fn borrow_cap(&self, pool: AccountId) -> Option<Balance>;
+    #[ink(message)]
     fn is_listed(&self, pool: AccountId) -> bool;
-=======
-    fn borrow_cap(&self, pool: AccountId) -> Option<Balance>;
->>>>>>> c4fd1f99
 }
 
 #[derive(Debug, PartialEq, Eq, scale::Encode, scale::Decode)]
