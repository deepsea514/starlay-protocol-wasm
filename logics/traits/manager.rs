--- conflicted
+++ resolved
@@ -136,7 +136,6 @@
     #[ink(message)]
     fn set_transfer_guardian_paused(&mut self, paused: bool) -> Result<()>;
 
-<<<<<<< HEAD
     /// A public function to Set Controller Manager
     #[ink(message)]
     fn set_controller_manager(&mut self, manager: AccountId) -> Result<()>;
@@ -152,15 +151,14 @@
     /// A public function to Accept Pool Manager
     #[ink(message)]
     fn accept_pool_manager(&mut self, pool: AccountId) -> Result<()>;
-=======
     /// Updates the interest rate model for pool
+
     #[ink(message)]
     fn set_interest_rate_model(
         &mut self,
         pool: AccountId,
         new_interest_rate_model: AccountId,
     ) -> Result<()>;
->>>>>>> c777525f
 }
 
 /// Custom error definitions for Manager
