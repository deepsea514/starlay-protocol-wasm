use ink::LangError;
use openbrush::{
    contracts::{
        psp22::PSP22Error,
        traits::psp22::*,
    },
    traits::{
        AccountId,
        Balance,
        Timestamp,
    },
};

#[openbrush::wrapper]
pub type PoolRef = dyn Pool + PSP22;

#[openbrush::trait_definition]
pub trait Pool: PSP22 {
    #[ink(message)]
    fn mint(&mut self, mint_amount: Balance) -> Result<()>;

    #[ink(message)]
    fn redeem(&mut self, redeem_tokens: Balance) -> Result<()>;

    #[ink(message)]
    fn redeem_underlying(&mut self, redeem_amount: Balance) -> Result<()>;

    #[ink(message)]
    fn borrow(&mut self, borrow_amount: Balance) -> Result<()>;

    #[ink(message)]
    fn repay_borrow(&mut self, repay_amount: Balance) -> Result<()>;

    #[ink(message)]
    fn repay_borrow_behalf(&mut self, borrower: AccountId, repay_amount: Balance) -> Result<()>;

    #[ink(message)]
    fn liquidate_borrow(
        &mut self,
        borrower: AccountId,
        repay_amount: Balance,
        collateral: AccountId,
    ) -> Result<()>;

    #[ink(message)]
    fn seize(
        &mut self,
        liquidator: AccountId,
        borrower: AccountId,
        seize_tokens: Balance,
    ) -> Result<()>;

    #[ink(message)]
    fn underlying(&self) -> AccountId;
    #[ink(message)]
    fn controller(&self) -> AccountId;
    #[ink(message)]
    fn get_cash_prior(&self) -> Balance;
    #[ink(message)]
    fn total_borrows(&self) -> Balance;
    #[ink(message)]
    fn borrow_balance_stored(&self, account: AccountId) -> Balance;
    #[ink(message)]
    fn get_accrual_block_timestamp(&self) -> Timestamp;
}

#[derive(Debug, PartialEq, Eq, scale::Encode, scale::Decode)]
#[cfg_attr(feature = "std", derive(scale_info::TypeInfo))]
pub enum Error {
    NotImplemented,
    InvalidParameter,
    BorrowCashNotAvailable,
    RedeemTransferOutNotPossible,
    LiquidateLiquidatorIsBorrower,
    LiquidateCloseAmountIsZero,
<<<<<<< HEAD
    AccrualBlockNumberIsNotFresh,
=======
    LiquidateSeizeLiquidatorIsBorrower,
>>>>>>> ff781896
    PSP22(PSP22Error),
    Lang(LangError),
}

impl From<PSP22Error> for Error {
    fn from(error: PSP22Error) -> Self {
        Error::PSP22(error)
    }
}

impl From<LangError> for Error {
    fn from(error: LangError) -> Self {
        Error::Lang(error)
    }
}

pub type Result<T> = core::result::Result<T, Error>;<|MERGE_RESOLUTION|>--- conflicted
+++ resolved
@@ -73,11 +73,8 @@
     RedeemTransferOutNotPossible,
     LiquidateLiquidatorIsBorrower,
     LiquidateCloseAmountIsZero,
-<<<<<<< HEAD
     AccrualBlockNumberIsNotFresh,
-=======
     LiquidateSeizeLiquidatorIsBorrower,
->>>>>>> ff781896
     PSP22(PSP22Error),
     Lang(LangError),
 }
