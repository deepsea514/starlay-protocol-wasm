[package]
name = "logics"
version = "0.0.1"
authors = ["Starlay Finance"]
edition = "2021"

[dependencies]
ink = { version = "4.0.0", default-features = false }

scale = { package = "parity-scale-codec", version = "3", default-features = false, features = [
    "derive",
] }
scale-info = { version = "2.3", default-features = false, features = [
    "derive",
], optional = true }

<<<<<<< HEAD
openbrush = { tag = "3.0.0", git = "https://github.com/727-Ventures/openbrush-contracts", default-features = false, features = [
=======
openbrush = { tag = "3.1.0", git = "https://github.com/727-Ventures/openbrush-contracts", default-features = false, features = [
>>>>>>> 19cabdfd
    "psp22", "ownable"
] }
primitive-types = { version = "0.11.1", default-features = false, features = [
    "codec",
] }

[lib]
path = "lib.rs"
crate-type = ["rlib"]

[features]
default = ["std"]
std = [
    "ink/std",
    "scale/std",
    "scale-info/std",
    "openbrush/std",
    "openbrush/std",
    "primitive-types/std",
    "primitive-types/scale-info",
]

[profile.release]
overflow-checks = false<|MERGE_RESOLUTION|>--- conflicted
+++ resolved
@@ -14,11 +14,7 @@
     "derive",
 ], optional = true }
 
-<<<<<<< HEAD
-openbrush = { tag = "3.0.0", git = "https://github.com/727-Ventures/openbrush-contracts", default-features = false, features = [
-=======
 openbrush = { tag = "3.1.0", git = "https://github.com/727-Ventures/openbrush-contracts", default-features = false, features = [
->>>>>>> 19cabdfd
     "psp22", "ownable"
 ] }
 primitive-types = { version = "0.11.1", default-features = false, features = [
