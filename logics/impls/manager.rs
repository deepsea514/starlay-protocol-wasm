// Copyright 2023 Asynmatrix Pte. Ltd.
// Licensed under the Apache License, Version 2.0 <LICENSE-APACHE or
// http://www.apache.org/licenses/LICENSE-2.0> or the MIT license
// <LICENSE-MIT or http://opensource.org/licenses/MIT>, at your
// option. This file may not be copied, modified, or distributed
// except according to those terms.

pub use crate::traits::manager::*;
use crate::traits::{
    controller::{
        ControllerRef,
        Error as ControllerError,
    },
<<<<<<< HEAD
    pool::PoolRef,
=======
    pool::{
        Error as PoolError,
        PoolRef,
    },
>>>>>>> c777525f
    types::WrappedU256,
};
use ink::prelude::vec::Vec;
use openbrush::{
    contracts::{
        access_control::{
            self,
            RoleType,
            DEFAULT_ADMIN_ROLE,
        },
        psp22::PSP22Ref,
    },
    modifiers,
    traits::{
        AccountId,
        Balance,
        Storage,
    },
};
pub const STORAGE_KEY: u32 = openbrush::storage_unique_key!(Data);

#[derive(Debug)]
#[openbrush::upgradeable_storage(STORAGE_KEY)]
pub struct Data {
    /// AccountId of Controller
    pub controller: AccountId,
}

pub const CONTROLLER_ADMIN: RoleType = ink::selector_id!("CONTROLLER_ADMIN");
pub const TOKEN_ADMIN: RoleType = ink::selector_id!("TOKEN_ADMIN");
pub const BORROW_CAP_GUARDIAN: RoleType = ink::selector_id!("BORROW_CAP_GUARDIAN");
pub const PAUSE_GUARDIAN: RoleType = ink::selector_id!("PAUSE_GUARDIAN");

pub trait Internal {
    fn _controller(&self) -> AccountId;
    fn _set_controller(&mut self, id: AccountId) -> Result<()>;
    fn _set_price_oracle(&mut self, new_oracle: AccountId) -> Result<()>;
    fn _set_flashloan_gateway(&mut self, new_flashloan_gateway: AccountId) -> Result<()>;
    fn _support_market(&mut self, pool: AccountId, underlying: AccountId) -> Result<()>;
    fn _support_market_with_collateral_factor_mantissa(
        &mut self,
        pool: AccountId,
        underlying: AccountId,
        collateral_factor_mantissa: WrappedU256,
    ) -> Result<()>;
    fn _set_collateral_factor_mantissa(
        &mut self,
        pool: AccountId,
        new_collateral_factor_mantissa: WrappedU256,
    ) -> Result<()>;
    fn _set_mint_guardian_paused(&mut self, pool: AccountId, paused: bool) -> Result<()>;
    fn _set_borrow_guardian_paused(&mut self, pool: AccountId, paused: bool) -> Result<()>;
    fn _set_close_factor_mantissa(&mut self, new_close_factor_mantissa: WrappedU256) -> Result<()>;
    fn _set_liquidation_incentive_mantissa(
        &mut self,
        new_liquidation_incentive_mantissa: WrappedU256,
    ) -> Result<()>;
    fn _set_borrow_cap(&mut self, pool: AccountId, new_cap: Balance) -> Result<()>;
    fn _set_reserve_factor_mantissa(
        &mut self,
        pool: AccountId,
        new_reserve_factor_mantissa: WrappedU256,
    ) -> Result<()>;
    fn _add_reserves(&mut self, pool: AccountId, amount: Balance) -> Result<()>;
    fn _reduce_reserves(&mut self, pool: AccountId, amount: Balance) -> Result<()>;
    fn _sweep_token(&mut self, pool: AccountId, asset: AccountId) -> Result<()>;
    fn _set_seize_guardian_paused(&mut self, paused: bool) -> Result<()>;
    fn _set_transfer_guardian_paused(&mut self, paused: bool) -> Result<()>;
    fn _set_liquidation_threshold(
        &mut self,
        pool: AccountId,
        liquidation_threshold: u128,
    ) -> Result<()>;
    fn _set_incentives_controller(
        &mut self,
        pool: AccountId,
        incentives_controller: AccountId,
    ) -> Result<()>;
<<<<<<< HEAD
    fn _set_controller_manager(&mut self, manager: AccountId) -> Result<()>;
    fn _accept_controller_manager(&mut self) -> Result<()>;
    fn _set_pool_manager(&mut self, pool: AccountId, manager: AccountId) -> Result<()>;
    fn _accept_pool_manager(&mut self, pool: AccountId) -> Result<()>;
=======
    fn _set_interest_rate_model(
        &mut self,
        pool: AccountId,
        new_interest_rate_model: AccountId,
    ) -> Result<()>;
>>>>>>> c777525f
}

impl<T: Storage<Data> + Storage<access_control::Data>> Manager for T {
    // View Function
    default fn controller(&self) -> AccountId {
        self._controller()
    }

    // Default Admin
    #[modifiers(access_control::only_role(DEFAULT_ADMIN_ROLE))]
    default fn set_controller(&mut self, id: AccountId) -> Result<()> {
        self._set_controller(id)
    }

    // For Controller Admin
    #[modifiers(access_control::only_role(CONTROLLER_ADMIN))]
    default fn set_price_oracle(&mut self, new_oracle: AccountId) -> Result<()> {
        self._set_price_oracle(new_oracle)
    }

    #[modifiers(access_control::only_role(CONTROLLER_ADMIN))]
    default fn set_flashloan_gateway(&mut self, new_flashloan_gateway: AccountId) -> Result<()> {
        self._set_flashloan_gateway(new_flashloan_gateway)
    }

    #[modifiers(access_control::only_role(CONTROLLER_ADMIN))]
    default fn support_market(&mut self, pool: AccountId, underlying: AccountId) -> Result<()> {
        self._support_market(pool, underlying)
    }

    #[modifiers(access_control::only_role(CONTROLLER_ADMIN))]
    default fn support_market_with_collateral_factor_mantissa(
        &mut self,
        pool: AccountId,
        underlying: AccountId,
        collateral_factor_mantissa: WrappedU256,
    ) -> Result<()> {
        self._support_market_with_collateral_factor_mantissa(
            pool,
            underlying,
            collateral_factor_mantissa,
        )
    }

    #[modifiers(access_control::only_role(CONTROLLER_ADMIN))]
    default fn set_collateral_factor_mantissa(
        &mut self,
        pool: AccountId,
        new_collateral_factor_mantissa: WrappedU256,
    ) -> Result<()> {
        self._set_collateral_factor_mantissa(pool, new_collateral_factor_mantissa)
    }

    #[modifiers(access_control::only_role(CONTROLLER_ADMIN))]
    default fn set_close_factor_mantissa(
        &mut self,
        new_close_factor_mantissa: WrappedU256,
    ) -> Result<()> {
        self._set_close_factor_mantissa(new_close_factor_mantissa)
    }

    #[modifiers(access_control::only_role(CONTROLLER_ADMIN))]
    default fn set_liquidation_incentive_mantissa(
        &mut self,
        new_liquidation_incentive_mantissa: WrappedU256,
    ) -> Result<()> {
        self._set_liquidation_incentive_mantissa(new_liquidation_incentive_mantissa)
    }

    #[modifiers(access_control::only_role(CONTROLLER_ADMIN))]
    default fn set_controller_manager(&mut self, manager: AccountId) -> Result<()> {
        self._set_controller_manager(manager)
    }

    #[modifiers(access_control::only_role(CONTROLLER_ADMIN))]
    default fn accept_controller_manager(&mut self) -> Result<()> {
        self._accept_controller_manager()
    }

    // For Borrow Cap Admin
    #[modifiers(access_control::only_role(BORROW_CAP_GUARDIAN))]
    default fn set_borrow_cap(&mut self, pool: AccountId, new_cap: Balance) -> Result<()> {
        self._set_borrow_cap(pool, new_cap)
    }

    // For Pause Guardian
    #[modifiers(access_control::only_role(PAUSE_GUARDIAN))]
    default fn set_mint_guardian_paused(&mut self, pool: AccountId, paused: bool) -> Result<()> {
        self._set_mint_guardian_paused(pool, paused)
    }

    #[modifiers(access_control::only_role(PAUSE_GUARDIAN))]
    default fn set_borrow_guardian_paused(&mut self, pool: AccountId, paused: bool) -> Result<()> {
        self._set_borrow_guardian_paused(pool, paused)
    }

    #[modifiers(access_control::only_role(PAUSE_GUARDIAN))]
    default fn set_seize_guardian_paused(&mut self, paused: bool) -> Result<()> {
        self._set_seize_guardian_paused(paused)
    }

    #[modifiers(access_control::only_role(PAUSE_GUARDIAN))]
    default fn set_transfer_guardian_paused(&mut self, paused: bool) -> Result<()> {
        self._set_transfer_guardian_paused(paused)
    }

    // For Pool Admin
    #[modifiers(access_control::only_role(TOKEN_ADMIN))]
    default fn add_reserves(&mut self, pool: AccountId, amount: Balance) -> Result<()> {
        self._add_reserves(pool, amount)
    }

    #[modifiers(access_control::only_role(TOKEN_ADMIN))]
    default fn reduce_reserves(&mut self, pool: AccountId, amount: Balance) -> Result<()> {
        self._reduce_reserves(pool, amount)
    }

    #[modifiers(access_control::only_role(TOKEN_ADMIN))]
    default fn sweep_token(&mut self, pool: AccountId, asset: AccountId) -> Result<()> {
        self._sweep_token(pool, asset)
    }

    #[modifiers(access_control::only_role(TOKEN_ADMIN))]
    default fn set_liquidation_threshold(
        &mut self,
        pool: AccountId,
        liquidation_threshold: u128,
    ) -> Result<()> {
        self._set_liquidation_threshold(pool, liquidation_threshold)
    }

    #[modifiers(access_control::only_role(TOKEN_ADMIN))]
    default fn set_reserve_factor_mantissa(
        &mut self,
        pool: AccountId,
        new_reserve_factor_mantissa: WrappedU256,
    ) -> Result<()> {
        self._set_reserve_factor_mantissa(pool, new_reserve_factor_mantissa)
    }

    #[modifiers(access_control::only_role(TOKEN_ADMIN))]
    default fn set_incentives_controller(
        &mut self,
        pool: AccountId,
        incentives_controller: AccountId,
    ) -> Result<()> {
        self._set_incentives_controller(pool, incentives_controller)
    }

    #[modifiers(access_control::only_role(TOKEN_ADMIN))]
<<<<<<< HEAD
    default fn set_pool_manager(&mut self, pool: AccountId, manager: AccountId) -> Result<()> {
        self._set_pool_manager(pool, manager)
    }

    #[modifiers(access_control::only_role(TOKEN_ADMIN))]
    default fn accept_pool_manager(&mut self, pool: AccountId) -> Result<()> {
        self._accept_pool_manager(pool)
=======
    default fn set_interest_rate_model(
        &mut self,
        pool: AccountId,
        new_interest_rate_model: AccountId,
    ) -> Result<()> {
        self._set_interest_rate_model(pool, new_interest_rate_model)
>>>>>>> c777525f
    }
}

impl<T: Storage<Data>> Internal for T {
    default fn _controller(&self) -> AccountId {
        self.data().controller
    }
    default fn _set_controller(&mut self, id: AccountId) -> Result<()> {
        self.data().controller = id;

        let markets: Vec<AccountId> = ControllerRef::markets(&id);
        for market in markets {
            PoolRef::set_controller(&market, id)?;
        }
        Ok(())
    }
    default fn _set_price_oracle(&mut self, new_oracle: AccountId) -> Result<()> {
        ControllerRef::set_price_oracle(&self._controller(), new_oracle)?;
        Ok(())
    }
    default fn _set_flashloan_gateway(&mut self, new_flashloan_gateway: AccountId) -> Result<()> {
        ControllerRef::set_flashloan_gateway(&self._controller(), new_flashloan_gateway)?;
        Ok(())
    }
    default fn _support_market(&mut self, pool: AccountId, underlying: AccountId) -> Result<()> {
        ControllerRef::support_market(&self._controller(), pool, underlying)?;
        Ok(())
    }
    default fn _set_controller_manager(&mut self, manager: AccountId) -> Result<()> {
        ControllerRef::set_manager(&self._controller(), manager)?;
        Ok(())
    }

    default fn _accept_controller_manager(&mut self) -> Result<()> {
        ControllerRef::accept_manager(&self._controller())?;
        Ok(())
    }

    default fn _support_market_with_collateral_factor_mantissa(
        &mut self,
        pool: AccountId,
        underlying: AccountId,
        collateral_factor_mantissa: WrappedU256,
    ) -> Result<()> {
        ControllerRef::support_market_with_collateral_factor_mantissa(
            &self._controller(),
            pool,
            underlying,
            collateral_factor_mantissa,
        )?;
        Ok(())
    }
    default fn _set_collateral_factor_mantissa(
        &mut self,
        pool: AccountId,
        new_collateral_factor_mantissa: WrappedU256,
    ) -> Result<()> {
        ControllerRef::set_collateral_factor_mantissa(
            &self._controller(),
            pool,
            new_collateral_factor_mantissa,
        )?;
        Ok(())
    }
    default fn _set_mint_guardian_paused(&mut self, pool: AccountId, paused: bool) -> Result<()> {
        ControllerRef::set_mint_guardian_paused(&self._controller(), pool, paused)?;
        Ok(())
    }
    default fn _set_borrow_guardian_paused(&mut self, pool: AccountId, paused: bool) -> Result<()> {
        ControllerRef::set_borrow_guardian_paused(&self._controller(), pool, paused)?;
        Ok(())
    }
    default fn _set_close_factor_mantissa(
        &mut self,
        new_close_factor_mantissa: WrappedU256,
    ) -> Result<()> {
        ControllerRef::set_close_factor_mantissa(&self._controller(), new_close_factor_mantissa)?;
        Ok(())
    }
    default fn _set_liquidation_incentive_mantissa(
        &mut self,
        new_liquidation_incentive_mantissa: WrappedU256,
    ) -> Result<()> {
        ControllerRef::set_liquidation_incentive_mantissa(
            &self._controller(),
            new_liquidation_incentive_mantissa,
        )?;
        Ok(())
    }
    default fn _set_borrow_cap(&mut self, pool: AccountId, new_cap: Balance) -> Result<()> {
        ControllerRef::set_borrow_cap(&self._controller(), pool, new_cap)?;
        Ok(())
    }
    default fn _set_reserve_factor_mantissa(
        &mut self,
        pool: AccountId,
        new_reserve_factor_mantissa: WrappedU256,
    ) -> Result<()> {
        let controller = self.data().controller;
        let is_listed: bool = ControllerRef::is_listed(&controller, pool);
        if !is_listed {
            return Err(Error::from(ControllerError::MarketNotListed))
        }

        PoolRef::set_reserve_factor_mantissa(&pool, new_reserve_factor_mantissa)?;
        Ok(())
    }
    default fn _add_reserves(&mut self, pool: AccountId, amount: Balance) -> Result<()> {
        let controller = self.data().controller;
        let is_listed: bool = ControllerRef::is_listed(&controller, pool);
        if !is_listed {
            return Err(Error::from(ControllerError::MarketNotListed))
        }

        let underlying: Option<AccountId> = PoolRef::underlying(&pool);
        let underlying_asset = underlying.ok_or(Error::from(PoolError::UnderlyingIsNotSet))?;

        let contract_addr = Self::env().account_id();
        PSP22Ref::transfer_from(
            &underlying_asset,
            Self::env().caller(),
            contract_addr,
            amount,
            Vec::<u8>::new(),
        )?;
        PSP22Ref::approve(&underlying_asset, pool, amount)?;

        PoolRef::add_reserves(&pool, amount)?;
        Ok(())
    }
    default fn _reduce_reserves(&mut self, pool: AccountId, amount: Balance) -> Result<()> {
        let controller = self.data().controller;
        let is_listed: bool = ControllerRef::is_listed(&controller, pool);
        if !is_listed {
            return Err(Error::from(ControllerError::MarketNotListed))
        }

        PoolRef::reduce_reserves(&pool, amount)?;

        let underlying: Option<AccountId> = PoolRef::underlying(&pool);
        let underlying_asset = underlying.ok_or(Error::from(PoolError::UnderlyingIsNotSet))?;
        let balance = PSP22Ref::balance_of(&underlying_asset, Self::env().account_id());
        PSP22Ref::transfer(
            &underlying_asset,
            Self::env().caller(),
            balance,
            Vec::<u8>::new(),
        )?;
        Ok(())
    }
    default fn _sweep_token(&mut self, pool: AccountId, asset: AccountId) -> Result<()> {
        let controller = self.data().controller;
        let is_listed: bool = ControllerRef::is_listed(&controller, pool);
        if !is_listed {
            return Err(Error::from(ControllerError::MarketNotListed))
        }

        PoolRef::sweep_token(&pool, asset)?;

        let underlying: Option<AccountId> = PoolRef::underlying(&pool);
        let underlying_asset = underlying.ok_or(Error::from(PoolError::UnderlyingIsNotSet))?;
        let balance = PSP22Ref::balance_of(&underlying_asset, Self::env().account_id());
        PSP22Ref::transfer(
            &underlying_asset,
            Self::env().caller(),
            balance,
            Vec::<u8>::new(),
        )?;
        Ok(())
    }
    default fn _set_seize_guardian_paused(&mut self, paused: bool) -> Result<()> {
        ControllerRef::set_seize_guardian_paused(&self._controller(), paused)?;
        Ok(())
    }
    default fn _set_transfer_guardian_paused(&mut self, paused: bool) -> Result<()> {
        ControllerRef::set_transfer_guardian_paused(&self._controller(), paused)?;
        Ok(())
    }
    default fn _set_liquidation_threshold(
        &mut self,
        pool: AccountId,
        liquidation_threshold: u128,
    ) -> Result<()> {
        let controller = self.data().controller;
        let is_listed: bool = ControllerRef::is_listed(&controller, pool);
        if !is_listed {
            return Err(Error::from(ControllerError::MarketNotListed))
        }

        PoolRef::set_liquidation_threshold(&pool, liquidation_threshold)?;
        Ok(())
    }
    default fn _set_incentives_controller(
        &mut self,
        pool: AccountId,
        incentives_controller: AccountId,
    ) -> Result<()> {
        let controller = self.data().controller;
        let is_listed: bool = ControllerRef::is_listed(&controller, pool);
        if !is_listed {
            return Err(Error::from(ControllerError::MarketNotListed))
        }

        PoolRef::set_incentives_controller(&pool, incentives_controller)?;
        Ok(())
    }
<<<<<<< HEAD
    default fn _set_pool_manager(&mut self, pool: AccountId, manager: AccountId) -> Result<()> {
=======
    default fn _set_interest_rate_model(
        &mut self,
        pool: AccountId,
        new_interest_rate_model: AccountId,
    ) -> Result<()> {
>>>>>>> c777525f
        let controller = self.data().controller;
        let is_listed: bool = ControllerRef::is_listed(&controller, pool);
        if !is_listed {
            return Err(Error::from(ControllerError::MarketNotListed))
        }

<<<<<<< HEAD
        PoolRef::set_manager(&pool, manager)?;
        Ok(())
    }
    default fn _accept_pool_manager(&mut self, pool: AccountId) -> Result<()> {
        let controller = self.data().controller;
        let is_listed: bool = ControllerRef::is_listed(&controller, pool);
        if !is_listed {
            return Err(Error::from(ControllerError::MarketNotListed))
        }

        PoolRef::accept_manager(&pool)?;
=======
        PoolRef::set_interest_rate_model(&pool, new_interest_rate_model)?;
>>>>>>> c777525f
        Ok(())
    }
}<|MERGE_RESOLUTION|>--- conflicted
+++ resolved
@@ -11,14 +11,10 @@
         ControllerRef,
         Error as ControllerError,
     },
-<<<<<<< HEAD
-    pool::PoolRef,
-=======
     pool::{
         Error as PoolError,
         PoolRef,
     },
->>>>>>> c777525f
     types::WrappedU256,
 };
 use ink::prelude::vec::Vec;
@@ -97,18 +93,15 @@
         pool: AccountId,
         incentives_controller: AccountId,
     ) -> Result<()>;
-<<<<<<< HEAD
     fn _set_controller_manager(&mut self, manager: AccountId) -> Result<()>;
     fn _accept_controller_manager(&mut self) -> Result<()>;
     fn _set_pool_manager(&mut self, pool: AccountId, manager: AccountId) -> Result<()>;
     fn _accept_pool_manager(&mut self, pool: AccountId) -> Result<()>;
-=======
     fn _set_interest_rate_model(
         &mut self,
         pool: AccountId,
         new_interest_rate_model: AccountId,
     ) -> Result<()>;
->>>>>>> c777525f
 }
 
 impl<T: Storage<Data> + Storage<access_control::Data>> Manager for T {
@@ -259,7 +252,6 @@
     }
 
     #[modifiers(access_control::only_role(TOKEN_ADMIN))]
-<<<<<<< HEAD
     default fn set_pool_manager(&mut self, pool: AccountId, manager: AccountId) -> Result<()> {
         self._set_pool_manager(pool, manager)
     }
@@ -267,14 +259,15 @@
     #[modifiers(access_control::only_role(TOKEN_ADMIN))]
     default fn accept_pool_manager(&mut self, pool: AccountId) -> Result<()> {
         self._accept_pool_manager(pool)
-=======
+    }
+
+    #[modifiers(access_control::only_role(TOKEN_ADMIN))]
     default fn set_interest_rate_model(
         &mut self,
         pool: AccountId,
         new_interest_rate_model: AccountId,
     ) -> Result<()> {
         self._set_interest_rate_model(pool, new_interest_rate_model)
->>>>>>> c777525f
     }
 }
 
@@ -481,25 +474,33 @@
         PoolRef::set_incentives_controller(&pool, incentives_controller)?;
         Ok(())
     }
-<<<<<<< HEAD
+
+    default fn _set_interest_rate_model(
+        &mut self,
+        pool: AccountId,
+        new_interest_rate_model: AccountId,
+    ) -> Result<()> {
+        let controller = self.data().controller;
+        let is_listed: bool = ControllerRef::is_listed(&controller, pool);
+        if !is_listed {
+            return Err(Error::from(ControllerError::MarketNotListed))
+        }
+
+        PoolRef::set_interest_rate_model(&pool, new_interest_rate_model)?;
+        Ok(())
+    }
+
     default fn _set_pool_manager(&mut self, pool: AccountId, manager: AccountId) -> Result<()> {
-=======
-    default fn _set_interest_rate_model(
-        &mut self,
-        pool: AccountId,
-        new_interest_rate_model: AccountId,
-    ) -> Result<()> {
->>>>>>> c777525f
-        let controller = self.data().controller;
-        let is_listed: bool = ControllerRef::is_listed(&controller, pool);
-        if !is_listed {
-            return Err(Error::from(ControllerError::MarketNotListed))
-        }
-
-<<<<<<< HEAD
+        let controller = self.data().controller;
+        let is_listed: bool = ControllerRef::is_listed(&controller, pool);
+        if !is_listed {
+            return Err(Error::from(ControllerError::MarketNotListed))
+        }
+
         PoolRef::set_manager(&pool, manager)?;
         Ok(())
     }
+
     default fn _accept_pool_manager(&mut self, pool: AccountId) -> Result<()> {
         let controller = self.data().controller;
         let is_listed: bool = ControllerRef::is_listed(&controller, pool);
@@ -508,9 +509,6 @@
         }
 
         PoolRef::accept_manager(&pool)?;
-=======
-        PoolRef::set_interest_rate_model(&pool, new_interest_rate_model)?;
->>>>>>> c777525f
         Ok(())
     }
 }