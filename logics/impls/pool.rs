use core::ops::{
    Add,
    Div,
    Mul,
};

use crate::traits::types::WrappedU256;
pub use crate::traits::{
    controller::ControllerRef,
    interest_rate_model::InterestRateModelRef,
    pool::*,
};
use ink::{
    prelude::vec::Vec,
    LangError,
};
use openbrush::{
    contracts::psp22::{
        self,
        Internal as PSP22Internal,
        PSP22Ref,
    },
    storage::Mapping,
    traits::{
        AccountId,
        Balance,
        Storage,
        Timestamp,
        ZERO_ADDRESS,
    },
};
use primitive_types::U256;

use super::exp_no_err::Exp;

pub const STORAGE_KEY: u32 = openbrush::storage_unique_key!(Data);

#[derive(Debug, scale::Decode, scale::Encode)]
#[cfg_attr(
    feature = "std",
    derive(scale_info::TypeInfo, ink::storage::traits::StorageLayout)
)]
pub struct BorrowSnapshot {
    principal: Balance,
    interest_index: u128,
}

struct CalculateInterestInput {
    total_borrows: Balance,
    total_reserves: Balance,
    borrow_index: Exp,
    borrow_rate: U256,
    old_block_timestamp: Timestamp,
    new_block_timestamp: Timestamp,
    reserve_factor: U256,
}

struct CalculateInterestOutput {
    borrow_index: Exp,
    total_borrows: Balance,
    total_reserves: Balance,
    interest_accumulated: Balance,
}

fn borrow_rate_max_mantissa() -> U256 {
    // .0005% / time
    U256::from(10)
        .pow(U256::from(16))
        .mul(U256::from(5))
        .div(U256::from(1000))
}

fn calculate_interest(input: &CalculateInterestInput) -> CalculateInterestOutput {
    if input.borrow_rate.gt(&borrow_rate_max_mantissa()) {
        panic!("borrow rate is absurdly high")
    }
    let delta = input
        .new_block_timestamp
        .abs_diff(input.old_block_timestamp);
    let simple_interest_factor = Exp {
        mantissa: WrappedU256::from(input.borrow_rate),
    }
    .mul_mantissa(U256::from(delta));

    let interest_accumulated =
        simple_interest_factor.mul_scalar_truncate(U256::from(input.total_borrows));

    let total_borrows_new = interest_accumulated.as_u128().add(input.total_borrows);
    let total_reserves_new = Exp {
        mantissa: WrappedU256::from(input.reserve_factor),
    }
    .mul_scalar_truncate_add_uint(interest_accumulated, U256::from(input.total_reserves));
    let borrow_index_new = simple_interest_factor.mul_scalar_truncate_add_uint(
        input.borrow_index.mantissa.into(),
        input.borrow_index.mantissa.into(),
    );
    CalculateInterestOutput {
        borrow_index: Exp {
            mantissa: WrappedU256::from(borrow_index_new),
        },
        interest_accumulated: interest_accumulated.as_u128(),
        total_borrows: total_borrows_new,
        total_reserves: total_reserves_new.as_u128(), // TODO
    }
}
#[derive(Debug)]
#[openbrush::upgradeable_storage(STORAGE_KEY)]
pub struct Data {
    pub underlying: AccountId,
    pub controller: AccountId,
    pub rate_model: AccountId,
    pub total_borrows: Balance,
    pub total_reserves: Balance,
    pub account_borrows: Mapping<AccountId, BorrowSnapshot>,
    pub accural_block_timestamp: Timestamp,
    pub borrow_index: WrappedU256,
    pub reserve_factor: WrappedU256,
}

impl Default for Data {
    fn default() -> Self {
        Data {
            underlying: ZERO_ADDRESS.into(),
            controller: ZERO_ADDRESS.into(),
            rate_model: ZERO_ADDRESS.into(),
            total_borrows: Default::default(),
<<<<<<< HEAD
            total_reserves: 0,
=======
            total_reserves: Default::default(),
>>>>>>> ccc49817
            account_borrows: Default::default(),
            accural_block_timestamp: 0,
            borrow_index: WrappedU256::from(U256::zero()),
            reserve_factor: WrappedU256::from(U256::zero()),
        }
    }
}

pub trait Internal {
    fn _accrue_interest(&mut self);
    fn _accure_interest_at(&mut self, at: Timestamp);
    fn _mint(&mut self, minter: AccountId, mint_amount: Balance) -> Result<()>;
    fn _redeem(
        &mut self,
        redeemer: AccountId,
        redeem_tokens_in: Balance,
        redeem_amount_in: Balance,
    ) -> Result<()>;
    fn _borrow(&mut self, borrower: AccountId, borrow_amount: Balance) -> Result<()>;
    fn _repay_borrow(
        &mut self,
        payer: AccountId,
        borrower: AccountId,
        repay_amount: Balance,
    ) -> Result<Balance>;
    fn _liquidate_borrow(
        &mut self,
        liquidator: AccountId,
        borrower: AccountId,
        repay_amount: Balance,
        collateral: AccountId,
    ) -> Result<()>;
    fn _seize(
        &mut self,
        seizer_token: AccountId,
        liquidator: AccountId,
        borrower: AccountId,
        seize_tokens: Balance,
    ) -> Result<()>;

    fn _transfer_underlying_from(
        &self,
        from: AccountId,
        to: AccountId,
        value: Balance,
    ) -> Result<()>;
    fn _transfer_underlying(&self, to: AccountId, value: Balance) -> Result<()>;

    fn _underlying(&self) -> AccountId;
    fn _controller(&self) -> AccountId;
    fn _get_cash_prior(&self) -> Balance;
    fn _total_borrows(&self) -> Balance;
    fn _total_reserves(&self) -> Balance;
<<<<<<< HEAD
=======
    fn _rate_model(&self) -> AccountId;
>>>>>>> ccc49817
    fn _borrow_balance_stored(&self, account: AccountId) -> Balance;
    fn _accural_block_timestamp(&self) -> Timestamp;
    fn _borrow_index(&self) -> Exp;
    fn _reserve_factor(&self) -> Exp;

    // event emission
    // fn _emit_accrue_interest_event(&self);
    fn _emit_mint_event(&self, minter: AccountId, mint_amount: Balance, mint_tokens: Balance);
    fn _emit_redeem_event(
        &self,
        redeemer: AccountId,
        redeem_amount: Balance,
        redeem_tokens: Balance,
    );
    fn _emit_borrow_event(
        &self,
        borrower: AccountId,
        borrow_amount: Balance,
        account_borrows: Balance,
        total_borrows: Balance,
    );
    fn _emit_repay_borrow_event(
        &self,
        payer: AccountId,
        borrower: AccountId,
        repay_amount: Balance,
        account_borrows: Balance,
        total_borrows: Balance,
    );
    fn _emit_liquidate_borrow_event(
        &self,
        liquidator: AccountId,
        borrower: AccountId,
        repay_amount: Balance,
        token_collateral: AccountId,
        seize_tokens: Balance,
    );
<<<<<<< HEAD
    fn _emit_reserves_added_event(
        &self,
        benefactor: AccountId,
        add_amount: Balance,
        new_total_reserves: Balance,
=======
    fn _emit_accrute_interest_event(
        &self,
        interest_accumulated: Balance,
        new_index: WrappedU256,
        new_total_borrows: Balance,
>>>>>>> ccc49817
    );
}

impl<T: Storage<Data> + Storage<psp22::Data>> Pool for T {
    default fn mint(&mut self, mint_amount: Balance) -> Result<()> {
        self._accrue_interest();
        self._mint(Self::env().caller(), mint_amount)
    }

    default fn redeem(&mut self, redeem_tokens: Balance) -> Result<()> {
        self._accrue_interest();
        self._redeem(Self::env().caller(), redeem_tokens, 0)
    }

    default fn redeem_underlying(&mut self, redeem_amount: Balance) -> Result<()> {
        self._accrue_interest();
        self._redeem(Self::env().caller(), 0, redeem_amount)
    }

    default fn borrow(&mut self, borrow_amount: Balance) -> Result<()> {
        self._accrue_interest();
        self._borrow(Self::env().caller(), borrow_amount)
    }

    default fn repay_borrow(&mut self, repay_amount: Balance) -> Result<()> {
        self._accrue_interest();
        self._repay_borrow(Self::env().caller(), Self::env().caller(), repay_amount)?;
        Ok(())
    }

    default fn repay_borrow_behalf(
        &mut self,
        borrower: AccountId,
        repay_amount: Balance,
    ) -> Result<()> {
        self._accrue_interest();
        self._repay_borrow(Self::env().caller(), borrower, repay_amount)?;
        Ok(())
    }

    default fn liquidate_borrow(
        &mut self,
        borrower: AccountId,
        repay_amount: Balance,
        collateral: AccountId,
    ) -> Result<()> {
        self._accrue_interest();
        self._liquidate_borrow(Self::env().caller(), borrower, repay_amount, collateral)
    }

    default fn seize(
        &mut self,
        liquidator: AccountId,
        borrower: AccountId,
        seize_tokens: Balance,
    ) -> Result<()> {
        self._accrue_interest();
        self._seize(Self::env().caller(), liquidator, borrower, seize_tokens)
    }

    default fn underlying(&self) -> AccountId {
        self._underlying()
    }

    default fn controller(&self) -> AccountId {
        self._controller()
    }

    default fn get_cash_prior(&self) -> Balance {
        self._get_cash_prior()
    }

    default fn total_borrows(&self) -> Balance {
        self._total_borrows()
    }

    default fn borrow_balance_stored(&self, account: AccountId) -> Balance {
        self._borrow_balance_stored(account)
    }
}

impl<T: Storage<Data> + Storage<psp22::Data>> Internal for T {
    default fn _accrue_interest(&mut self) {
        self._accure_interest_at(Self::env().block_timestamp())
    }
    default fn _accure_interest_at(&mut self, at: Timestamp) {
        let accural = self._accural_block_timestamp();
        if accural.eq(&at) {
            return
        }
        let balance = PSP22Ref::balance_of(&self._underlying(), Self::env().account_id());
        let borrows = self._total_borrows();
        let reserves = self._total_reserves();
        let idx = self._borrow_index();
        let borrow_rate =
            InterestRateModelRef::get_borrow_rate(&self._rate_model(), balance, borrows, reserves);
        let out = calculate_interest(&CalculateInterestInput {
            total_borrows: borrows,
            total_reserves: reserves,
            borrow_index: idx,
            borrow_rate: borrow_rate.into(),
            old_block_timestamp: self._accural_block_timestamp(),
            new_block_timestamp: at,
            reserve_factor: self._reserve_factor().mantissa.into(),
        });
        let mut data = self.data::<Data>();
        data.accural_block_timestamp = at;
        data.borrow_index = out.borrow_index.mantissa;
        data.total_borrows = out.total_borrows;
        data.total_reserves = out.total_reserves;
        self._emit_accrute_interest_event(
            out.interest_accumulated,
            WrappedU256::from(out.borrow_index.mantissa),
            out.total_borrows,
        )
    }
    default fn _mint(&mut self, minter: AccountId, mint_amount: Balance) -> Result<()> {
        let contract_addr = Self::env().account_id();
        ControllerRef::mint_allowed(&self._controller(), contract_addr, minter, mint_amount)
            .unwrap();
        // TODO: assertion check - compare current block number with accrual block number

        // TODO: calculate exchange rate & mint amount
        let actual_mint_amount = mint_amount;
        self._transfer_underlying_from(minter, contract_addr, actual_mint_amount)
            .unwrap();
        self._mint_to(minter, mint_amount).unwrap();

        self._emit_mint_event(minter, actual_mint_amount, mint_amount);

        Ok(())
    }
    default fn _redeem(
        &mut self,
        redeemer: AccountId,
        redeem_tokens_in: Balance,
        redeem_amount_in: Balance,
    ) -> Result<()> {
        let exchange_rate = 1; // TODO: calculate exchange rate & redeem amount
        let (redeem_tokens, redeem_amount) = match (redeem_tokens_in, redeem_amount_in) {
            (tokens, _) if tokens > 0 => (tokens, tokens * exchange_rate),
            (_, amount) if amount > 0 => (amount / exchange_rate, amount),
            _ => return Err(Error::InvalidParameter),
        };

        let contract_addr = Self::env().account_id();
        ControllerRef::redeem_allowed(&self._controller(), contract_addr, redeemer, redeem_tokens)
            .unwrap();

        if self._get_cash_prior() < redeem_amount {
            return Err(Error::RedeemTransferOutNotPossible)
        }

        self._burn_from(redeemer, redeem_tokens).unwrap();
        self._transfer_underlying(redeemer, redeem_amount).unwrap();

        self._emit_redeem_event(redeemer, redeem_amount, redeem_tokens);

        Ok(())
    }
    default fn _borrow(&mut self, borrower: AccountId, borrow_amount: Balance) -> Result<()> {
        let contract_addr = Self::env().account_id();
        ControllerRef::borrow_allowed(&self._controller(), contract_addr, borrower, borrow_amount)
            .unwrap();

        // TODO: assertion check - compare current block number with accrual block number

        if self._get_cash_prior() < borrow_amount {
            return Err(Error::BorrowCashNotAvailable)
        }

        let account_borrows_prev = self._borrow_balance_stored(borrower);
        let account_borrows_new = account_borrows_prev + borrow_amount;
        let total_borrows_new = self._total_borrows() + borrow_amount;

        self.data::<Data>().account_borrows.insert(
            &borrower,
            &BorrowSnapshot {
                principal: account_borrows_new,
                interest_index: 1, // TODO: borrow_index
            },
        );
        self.data::<Data>().total_borrows = total_borrows_new;

        self._transfer_underlying(borrower, borrow_amount).unwrap();

        self._emit_borrow_event(
            borrower,
            borrow_amount,
            account_borrows_new,
            total_borrows_new,
        );

        Ok(())
    }

    default fn _repay_borrow(
        &mut self,
        payer: AccountId,
        borrower: AccountId,
        repay_amount: Balance,
    ) -> Result<Balance> {
        let contract_addr = Self::env().account_id();
        ControllerRef::repay_borrow_allowed(
            &self._controller(),
            contract_addr,
            payer,
            borrower,
            repay_amount,
        )
        .unwrap();

        // TODO: assertion check - compare current block number with accrual block number

        let account_borrow_prev = self._borrow_balance_stored(borrower);
        let repay_amount_final = if repay_amount == u128::MAX {
            account_borrow_prev
        } else {
            repay_amount
        };

        self._transfer_underlying_from(payer, contract_addr, repay_amount_final)
            .unwrap();

        let account_borrows_new = account_borrow_prev - repay_amount_final;
        let total_borrows_new = self._total_borrows() - repay_amount_final;

        self.data::<Data>().account_borrows.insert(
            &borrower,
            &BorrowSnapshot {
                principal: account_borrows_new,
                interest_index: 1, // TODO: borrow_index
            },
        );
        self.data::<Data>().total_borrows = total_borrows_new;

        self._emit_repay_borrow_event(
            payer,
            borrower,
            repay_amount_final,
            account_borrows_new,
            total_borrows_new,
        );

        Ok(repay_amount_final)
    }
    default fn _liquidate_borrow(
        &mut self,
        liquidator: AccountId,
        borrower: AccountId,
        repay_amount: Balance,
        collateral: AccountId,
    ) -> Result<()> {
        let contract_addr = Self::env().account_id();
        ControllerRef::liquidate_borrow_allowed(
            &self._controller(),
            contract_addr,
            collateral,
            liquidator,
            borrower,
            repay_amount,
        )
        .unwrap();

        // TODO: assertion check - compare current block number with accrual block number
        // TODO: assertion check - compare current block number with accrual block number (for collateral token)

        if liquidator == borrower {
            return Err(Error::LiquidateLiquidatorIsBorrower)
        }
        if repay_amount == 0 {
            return Err(Error::LiquidateCloseAmountIsZero)
        }

        let actual_repay_amount = self
            ._repay_borrow(liquidator, borrower, repay_amount)
            .unwrap();

        // seize
        if collateral == contract_addr {
            self._seize(contract_addr, liquidator, borrower, 0).unwrap(); // TODO: seize_token's amount (seize_tokens) calculated
        } else {
            PoolRef::seize(&collateral, liquidator, borrower, 0).unwrap(); // TODO: seize_token's amount (seize_tokens) calculated
        }

        self._emit_liquidate_borrow_event(liquidator, borrower, actual_repay_amount, collateral, 0);

        Ok(())
    }
    default fn _seize(
        &mut self,
        seizer_token: AccountId,
        liquidator: AccountId,
        borrower: AccountId,
        seize_tokens: Balance,
    ) -> Result<()> {
        let contract_addr = Self::env().account_id();
        ControllerRef::seize_allowed(
            &self._controller(),
            contract_addr,
            seizer_token,
            liquidator,
            borrower,
            seize_tokens,
        )
        .unwrap();

        if liquidator == borrower {
            return Err(Error::LiquidateSeizeLiquidatorIsBorrower)
        }

        // calculate the new borrower and liquidator token balances
        let protocol_seize_token = 0; // TODO
        let liquidator_seize_token = seize_tokens - protocol_seize_token;
        let exchange_rate = 1; // TODO
        let protocol_seize_amount = protocol_seize_token * exchange_rate;
        let total_reserves_new = self._total_reserves() + protocol_seize_amount;

        // EFFECTS & INTERACTIONS
        self.data::<Data>().total_reserves = total_reserves_new;
        // total_supply = total_supply - protocol_seize_token; // TODO: check
        self._burn_from(borrower, seize_tokens).unwrap();
        self._mint_to(liquidator, liquidator_seize_token).unwrap();

        self._emit_reserves_added_event(contract_addr, protocol_seize_amount, total_reserves_new);

        Ok(())
    }

    fn _transfer_underlying_from(
        &self,
        from: AccountId,
        to: AccountId,
        value: Balance,
    ) -> Result<()> {
        PSP22Ref::transfer_from_builder(&self._underlying(), from, to, value, Vec::<u8>::new())
            .call_flags(ink::env::CallFlags::default().set_allow_reentry(true))
            .try_invoke()
            .unwrap()
            .unwrap()
            .map_err(to_psp22_error)
    }
    fn _transfer_underlying(&self, to: AccountId, value: Balance) -> Result<()> {
        PSP22Ref::transfer(&self._underlying(), to, value, Vec::<u8>::new()).map_err(to_psp22_error)
    }

    default fn _underlying(&self) -> AccountId {
        self.data::<Data>().underlying
    }

    default fn _controller(&self) -> AccountId {
        self.data::<Data>().controller
    }

    default fn _get_cash_prior(&self) -> Balance {
        PSP22Ref::balance_of(&self._underlying(), Self::env().account_id())
    }

    default fn _total_borrows(&self) -> Balance {
        self.data::<Data>().total_borrows
    }

<<<<<<< HEAD
=======
    default fn _rate_model(&self) -> AccountId {
        self.data::<Data>().rate_model
    }

    default fn _accural_block_timestamp(&self) -> Timestamp {
        Timestamp::from(self.data::<Data>().accural_block_timestamp)
    }
>>>>>>> ccc49817
    default fn _total_reserves(&self) -> Balance {
        self.data::<Data>().total_reserves
    }

<<<<<<< HEAD
=======
    default fn _borrow_index(&self) -> Exp {
        Exp {
            mantissa: self.data::<Data>().borrow_index,
        }
    }

>>>>>>> ccc49817
    default fn _borrow_balance_stored(&self, account: AccountId) -> Balance {
        let snapshot = match self.data::<Data>().account_borrows.get(&account) {
            Some(value) => value,
            None => return 0,
        };

        if snapshot.principal == 0 {
            return 0
        }
        let borrow_index = 1; // temp
        let prinicipal_times_index = snapshot.principal * borrow_index;
        return prinicipal_times_index / snapshot.interest_index
    }

    // event emission
    default fn _emit_mint_event(
        &self,
        _minter: AccountId,
        _mint_amount: Balance,
        _mint_tokens: Balance,
    ) {
    }
    default fn _emit_redeem_event(
        &self,
        _redeemer: AccountId,
        _redeem_amount: Balance,
        _redeem_tokens: Balance,
    ) {
    }
    default fn _emit_borrow_event(
        &self,
        _borrower: AccountId,
        _borrow_amount: Balance,
        _account_borrows: Balance,
        _total_borrows: Balance,
    ) {
    }
    default fn _emit_repay_borrow_event(
        &self,
        _payer: AccountId,
        _borrower: AccountId,
        _repay_amount: Balance,
        _account_borrows: Balance,
        _total_borrows: Balance,
    ) {
    }
    default fn _emit_liquidate_borrow_event(
        &self,
        _liquidator: AccountId,
        _borrower: AccountId,
        _repay_amount: Balance,
        _token_collateral: AccountId,
        _seize_tokens: Balance,
    ) {
    }
<<<<<<< HEAD
    default fn _emit_reserves_added_event(
        &self,
        _benefactor: AccountId,
        _add_amount: Balance,
        _new_total_reserves: Balance,
=======

    fn _reserve_factor(&self) -> Exp {
        Exp {
            mantissa: self.data::<Data>().reserve_factor,
        }
    }

    fn _emit_accrute_interest_event(
        &self,
        _interest_accumulated: Balance,
        _new_index: WrappedU256,
        _new_total_borrows: Balance,
>>>>>>> ccc49817
    ) {
    }
}

pub fn to_psp22_error(e: psp22::PSP22Error) -> Error {
    Error::PSP22(e)
}

pub fn to_lang_error(e: LangError) -> Error {
    Error::Lang(e)
}

#[cfg(test)]
mod tests {
    use super::Exp;

    use super::*;
    use primitive_types::U256;
    fn mantissa() -> U256 {
        U256::from(10).pow(U256::from(18))
    }
    #[test]
    #[should_panic(expected = "borrow rate is absurdly high")]
    fn test_calculate_interest_panic_if_over_borrow_rate_max() {
        let input = CalculateInterestInput {
            borrow_index: Exp {
                mantissa: WrappedU256::from(U256::zero()),
            },
            borrow_rate: U256::one().mul(U256::from(10)).pow(U256::from(18)),
            new_block_timestamp: Timestamp::default(),
            old_block_timestamp: Timestamp::default(),
            reserve_factor: U256::zero(),
            total_borrows: Balance::default(),
            total_reserves: Balance::default(),
        };
        calculate_interest(&input);
    }

    #[test]
    fn test_calculate_interest() {
        let old_timestamp = Timestamp::default();
        let inputs: &[CalculateInterestInput] = &[
            CalculateInterestInput {
                old_block_timestamp: old_timestamp,
                new_block_timestamp: old_timestamp + mantissa().as_u64(),
                borrow_index: Exp {
                    mantissa: WrappedU256::from(U256::zero()),
                },
                borrow_rate: mantissa().div(100000), // 0.001 %
                reserve_factor: mantissa().div(100), // 1 %
                total_borrows: 10_000 * (10_u128.pow(18)),
                total_reserves: 10_000 * (10_u128.pow(18)),
            },
            CalculateInterestInput {
                old_block_timestamp: old_timestamp,
                new_block_timestamp: old_timestamp + 1000 * 60 * 60, // 1 hour
                borrow_index: Exp {
                    mantissa: WrappedU256::from(U256::from(123123123)),
                },
                borrow_rate: mantissa().div(1000000),
                reserve_factor: mantissa().div(10),
                total_borrows: 100_000 * (10_u128.pow(18)),
                total_reserves: 1_000_000 * (10_u128.pow(18)),
            },
            CalculateInterestInput {
                old_block_timestamp: old_timestamp,
                new_block_timestamp: old_timestamp + 999 * 60 * 60 * 2345 * 123,
                borrow_index: Exp {
                    mantissa: WrappedU256::from(U256::from(123123123)),
                },
                borrow_rate: mantissa().div(123123),
                reserve_factor: mantissa().div(10).mul(2),
                total_borrows: 123_456 * (10_u128.pow(18)),
                total_reserves: 789_012 * (10_u128.pow(18)),
            },
        ];
        for input in inputs {
            let got = calculate_interest(&input);
            let delta = input
                .new_block_timestamp
                .abs_diff(input.old_block_timestamp);
            // interest accumulated should be (borrow rate * delta * total borrows)
            let interest_want = input
                .borrow_rate
                .mul(U256::from(
                    input.new_block_timestamp - input.old_block_timestamp,
                ))
                .mul(U256::from(input.total_borrows))
                .div(mantissa())
                .as_u128();
            let reserves_want = U256::from(input.reserve_factor)
                .mul(U256::from(interest_want))
                .div(U256::from(10_u128.pow(18)))
                .add(U256::from(input.total_reserves));
            assert_eq!(got.interest_accumulated, interest_want);
            assert_eq!(got.total_borrows, interest_want + (input.total_borrows));
            assert_eq!(got.total_reserves, reserves_want.as_u128());
            let borrow_idx_want = input
                .borrow_rate
                .mul(U256::from(delta))
                .mul(U256::from(input.borrow_index.mantissa))
                .div(U256::from(10_u128.pow(18)))
                .add(U256::from(input.borrow_index.mantissa));
            assert_eq!(U256::from(got.borrow_index.mantissa), borrow_idx_want);
        }
    }
}<|MERGE_RESOLUTION|>--- conflicted
+++ resolved
@@ -124,11 +124,7 @@
             controller: ZERO_ADDRESS.into(),
             rate_model: ZERO_ADDRESS.into(),
             total_borrows: Default::default(),
-<<<<<<< HEAD
-            total_reserves: 0,
-=======
             total_reserves: Default::default(),
->>>>>>> ccc49817
             account_borrows: Default::default(),
             accural_block_timestamp: 0,
             borrow_index: WrappedU256::from(U256::zero()),
@@ -182,10 +178,7 @@
     fn _get_cash_prior(&self) -> Balance;
     fn _total_borrows(&self) -> Balance;
     fn _total_reserves(&self) -> Balance;
-<<<<<<< HEAD
-=======
     fn _rate_model(&self) -> AccountId;
->>>>>>> ccc49817
     fn _borrow_balance_stored(&self, account: AccountId) -> Balance;
     fn _accural_block_timestamp(&self) -> Timestamp;
     fn _borrow_index(&self) -> Exp;
@@ -223,19 +216,17 @@
         token_collateral: AccountId,
         seize_tokens: Balance,
     );
-<<<<<<< HEAD
     fn _emit_reserves_added_event(
         &self,
         benefactor: AccountId,
         add_amount: Balance,
         new_total_reserves: Balance,
-=======
+    );
     fn _emit_accrute_interest_event(
         &self,
         interest_accumulated: Balance,
         new_index: WrappedU256,
         new_total_borrows: Balance,
->>>>>>> ccc49817
     );
 }
 
@@ -598,8 +589,6 @@
         self.data::<Data>().total_borrows
     }
 
-<<<<<<< HEAD
-=======
     default fn _rate_model(&self) -> AccountId {
         self.data::<Data>().rate_model
     }
@@ -607,20 +596,17 @@
     default fn _accural_block_timestamp(&self) -> Timestamp {
         Timestamp::from(self.data::<Data>().accural_block_timestamp)
     }
->>>>>>> ccc49817
+
     default fn _total_reserves(&self) -> Balance {
         self.data::<Data>().total_reserves
     }
 
-<<<<<<< HEAD
-=======
     default fn _borrow_index(&self) -> Exp {
         Exp {
             mantissa: self.data::<Data>().borrow_index,
         }
     }
 
->>>>>>> ccc49817
     default fn _borrow_balance_stored(&self, account: AccountId) -> Balance {
         let snapshot = match self.data::<Data>().account_borrows.get(&account) {
             Some(value) => value,
@@ -676,27 +662,27 @@
         _seize_tokens: Balance,
     ) {
     }
-<<<<<<< HEAD
+
     default fn _emit_reserves_added_event(
         &self,
         _benefactor: AccountId,
         _add_amount: Balance,
         _new_total_reserves: Balance,
-=======
+    ) {
+    }
+
+    fn _emit_accrute_interest_event(
+        &self,
+        _interest_accumulated: Balance,
+        _new_index: WrappedU256,
+        _new_total_borrows: Balance,
+    ) {
+    }
 
     fn _reserve_factor(&self) -> Exp {
         Exp {
             mantissa: self.data::<Data>().reserve_factor,
         }
-    }
-
-    fn _emit_accrute_interest_event(
-        &self,
-        _interest_accumulated: Balance,
-        _new_index: WrappedU256,
-        _new_total_borrows: Balance,
->>>>>>> ccc49817
-    ) {
     }
 }
 
