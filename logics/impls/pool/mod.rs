use super::exp_no_err::{
    exp_scale,
    Exp,
};
use crate::traits::{
    controller,
    types::WrappedU256,
};
pub use crate::traits::{
    controller::ControllerRef,
    interest_rate_model::InterestRateModelRef,
    pool::*,
};
use core::ops::{
    Add,
    Div,
    Mul,
    Sub,
};
use ink::{
    prelude::vec::Vec,
    LangError,
};
use openbrush::{
    contracts::psp22::{
        self,
        Data as PSP22Data,
        Internal as PSP22Internal,
        PSP22Error,
        PSP22Ref,
        PSP22,
    },
    storage::Mapping,
    traits::{
        AccountId,
        Balance,
        Storage,
        String,
        Timestamp,
        ZERO_ADDRESS,
    },
};
use primitive_types::U256;

mod utils;
use self::utils::{
    calculate_interest,
    exchange_rate,
    protocol_seize_amount,
    protocol_seize_share_mantissa,
    reserve_factor_max_mantissa,
    CalculateInterestInput,
};

pub const STORAGE_KEY: u32 = openbrush::storage_unique_key!(Data);

#[derive(Debug, scale::Decode, scale::Encode)]
#[cfg_attr(
    feature = "std",
    derive(scale_info::TypeInfo, ink::storage::traits::StorageLayout)
)]
pub struct BorrowSnapshot {
    principal: Balance,
    interest_index: WrappedU256,
}

#[derive(Debug)]
#[openbrush::upgradeable_storage(STORAGE_KEY)]
pub struct Data {
    pub underlying: AccountId,
    pub controller: AccountId,
    pub manager: AccountId,
    pub rate_model: AccountId,
    pub total_borrows: Balance,
    pub total_reserves: Balance,
    pub account_borrows: Mapping<AccountId, BorrowSnapshot>,
    pub accural_block_timestamp: Timestamp,
    pub borrow_index: WrappedU256,
    pub reserve_factor_mantissa: WrappedU256,
}

impl Default for Data {
    fn default() -> Self {
        Data {
            underlying: ZERO_ADDRESS.into(),
            controller: ZERO_ADDRESS.into(),
            manager: ZERO_ADDRESS.into(),
            rate_model: ZERO_ADDRESS.into(),
            total_borrows: Default::default(),
            total_reserves: Default::default(),
            account_borrows: Default::default(),
            accural_block_timestamp: 0,
            borrow_index: WrappedU256::from(U256::zero()),
            reserve_factor_mantissa: WrappedU256::from(U256::zero()),
        }
    }
}

pub trait Internal {
    fn _accrue_interest(&mut self) -> Result<()>;
    fn _accure_interest_at(&mut self, at: Timestamp) -> Result<()>;

    // use in PSP22#transfer,transfer_from interface
    // return PSP22Error as Error for this
    fn _transfer_tokens(
        &mut self,
        spender: AccountId,
        src: AccountId,
        dst: AccountId,
        value: Balance,
        data: Vec<u8>,
    ) -> core::result::Result<(), PSP22Error>;
    fn _mint(&mut self, minter: AccountId, mint_amount: Balance) -> Result<()>;
    fn _redeem(
        &mut self,
        redeemer: AccountId,
        redeem_tokens_in: Balance,
        redeem_amount_in: Balance,
    ) -> Result<()>;
    fn _borrow(&mut self, borrower: AccountId, borrow_amount: Balance) -> Result<()>;
    fn _repay_borrow(
        &mut self,
        payer: AccountId,
        borrower: AccountId,
        repay_amount: Balance,
    ) -> Result<Balance>;
    fn _liquidate_borrow(
        &mut self,
        liquidator: AccountId,
        borrower: AccountId,
        repay_amount: Balance,
        collateral: AccountId,
    ) -> Result<()>;
    fn _seize(
        &mut self,
        seizer_token: AccountId,
        liquidator: AccountId,
        borrower: AccountId,
        seize_tokens: Balance,
    ) -> Result<()>;
    fn _set_controller(&mut self, new_controller: AccountId) -> Result<()>;
    fn _set_reserve_factor_mantissa(
        &mut self,
        new_reserve_factor_mantissa: WrappedU256,
    ) -> Result<()>;
    fn _set_interest_rate_model(&mut self, new_interest_rate_model: AccountId) -> Result<()>;
    fn _add_reserves(&mut self, amount: Balance) -> Result<()>;
    fn _reduce_reserves(&mut self, admin: AccountId, amount: Balance) -> Result<()>;
    fn _sweep_token(&mut self, asset: AccountId) -> Result<()>;

    fn _transfer_underlying_from(
        &self,
        from: AccountId,
        to: AccountId,
        value: Balance,
    ) -> Result<()>;
    fn _transfer_underlying(&self, to: AccountId, value: Balance) -> Result<()>;

    fn _assert_manager(&self) -> Result<()>;

    fn _underlying(&self) -> AccountId;
    fn _controller(&self) -> AccountId;
    fn _manager(&self) -> AccountId;
    fn _get_cash_prior(&self) -> Balance;
    fn _total_borrows(&self) -> Balance;
    fn _total_reserves(&self) -> Balance;
    fn _rate_model(&self) -> AccountId;
    fn _borrow_rate_per_msec(
        &self,
        cash: Balance,
        borrows: Balance,
        reserves: Balance,
    ) -> WrappedU256;
    fn _supply_rate_per_msec(
        &self,
        cash: Balance,
        borrows: Balance,
        reserves: Balance,
        reserve_factor: WrappedU256,
    ) -> WrappedU256;
    fn _borrow_balance_stored(&self, account: AccountId) -> Balance;
    fn _balance_of_underlying(&self, account: AccountId) -> Balance;
    fn _accural_block_timestamp(&self) -> Timestamp;
    fn _borrow_index(&self) -> Exp;
    fn _reserve_factor_mantissa(&self) -> WrappedU256;
    fn _exchange_rate_stored(&self) -> U256;

    // event emission
    fn _emit_mint_event(&self, minter: AccountId, mint_amount: Balance, mint_tokens: Balance);
    fn _emit_redeem_event(
        &self,
        redeemer: AccountId,
        redeem_amount: Balance,
        redeem_tokens: Balance,
    );
    fn _emit_borrow_event(
        &self,
        borrower: AccountId,
        borrow_amount: Balance,
        account_borrows: Balance,
        total_borrows: Balance,
    );
    fn _emit_repay_borrow_event(
        &self,
        payer: AccountId,
        borrower: AccountId,
        repay_amount: Balance,
        account_borrows: Balance,
        total_borrows: Balance,
    );
    fn _emit_liquidate_borrow_event(
        &self,
        liquidator: AccountId,
        borrower: AccountId,
        repay_amount: Balance,
        token_collateral: AccountId,
        seize_tokens: Balance,
    );
    fn _emit_accrue_interest_event(
        &self,
        interest_accumulated: Balance,
        new_index: WrappedU256,
        new_total_borrows: Balance,
    );
    fn _emit_reserves_added_event(
        &self,
        benefactor: AccountId,
        add_amount: Balance,
        new_total_reserves: Balance,
    );
    fn _emit_reserves_reduced_event(&self, reduce_amount: Balance, total_reserves_new: Balance);
    fn _emit_new_controller_event(&self, old: AccountId, new: AccountId);
    fn _emit_new_interest_rate_model_event(&self, old: AccountId, new: AccountId);
    fn _emit_new_reserve_factor_event(&self, old: WrappedU256, new: WrappedU256);
}

impl<T: Storage<Data> + Storage<psp22::Data>> Pool for T {
    default fn mint(&mut self, mint_amount: Balance) -> Result<()> {
        self._accrue_interest()?;
        self._mint(Self::env().caller(), mint_amount)
    }

    default fn get_accrual_block_timestamp(&self) -> Timestamp {
        self._accural_block_timestamp()
    }

    default fn redeem(&mut self, redeem_tokens: Balance) -> Result<()> {
        self._accrue_interest()?;
        self._redeem(Self::env().caller(), redeem_tokens, 0)
    }

    default fn redeem_underlying(&mut self, redeem_amount: Balance) -> Result<()> {
        self._accrue_interest()?;
        self._redeem(Self::env().caller(), 0, redeem_amount)
    }

    default fn borrow(&mut self, borrow_amount: Balance) -> Result<()> {
        self._accrue_interest()?;
        self._borrow(Self::env().caller(), borrow_amount)
    }

    default fn repay_borrow(&mut self, repay_amount: Balance) -> Result<()> {
        self._accrue_interest()?;
        self._repay_borrow(Self::env().caller(), Self::env().caller(), repay_amount)?;
        Ok(())
    }

    default fn repay_borrow_behalf(
        &mut self,
        borrower: AccountId,
        repay_amount: Balance,
    ) -> Result<()> {
        self._accrue_interest()?;
        self._repay_borrow(Self::env().caller(), borrower, repay_amount)?;
        Ok(())
    }

    default fn liquidate_borrow(
        &mut self,
        borrower: AccountId,
        repay_amount: Balance,
        collateral: AccountId,
    ) -> Result<()> {
        self._accrue_interest()?;
        self._liquidate_borrow(Self::env().caller(), borrower, repay_amount, collateral)
    }

    default fn seize(
        &mut self,
        liquidator: AccountId,
        borrower: AccountId,
        seize_tokens: Balance,
    ) -> Result<()> {
        self._accrue_interest()?;
        self._seize(Self::env().caller(), liquidator, borrower, seize_tokens)
    }

    default fn underlying(&self) -> AccountId {
        self._underlying()
    }

    default fn controller(&self) -> AccountId {
        self._controller()
    }

    default fn manager(&self) -> AccountId {
        self._manager()
    }

    default fn exchage_rate_stored(&self) -> WrappedU256 {
        WrappedU256::from(self._exchange_rate_stored())
    }

    default fn exchange_rate_current(&mut self) -> Result<WrappedU256> {
        self._accrue_interest()?;
        Ok(self.exchage_rate_stored())
    }

    default fn get_cash_prior(&self) -> Balance {
        self._get_cash_prior()
    }

    default fn total_borrows(&self) -> Balance {
        self._total_borrows()
    }

    default fn total_reserves(&self) -> Balance {
        self._total_reserves()
    }

    default fn set_controller(&mut self, new_controller: AccountId) -> Result<()> {
        self._assert_manager()?;
        let old = self._controller();
        self._set_controller(new_controller)?;
        self._emit_new_controller_event(old, new_controller);
        Ok(())
    }

    default fn set_reserve_factor_mantissa(
        &mut self,
        new_reserve_factor_mantissa: WrappedU256,
    ) -> Result<()> {
<<<<<<< HEAD
        let old = self._reserve_factor_mantissa();
        self._set_reserve_factor_mantissa(new_reserve_factor_mantissa)?;
        self._emit_new_reserve_factor_event(old, new_reserve_factor_mantissa);
        Ok(())
=======
        self._assert_manager()?;
        self._set_reserve_factor_mantissa(new_reserve_factor_mantissa)
>>>>>>> a9b24ffd
    }

    default fn set_interest_rate_model(
        &mut self,
        new_interest_rate_model: AccountId,
    ) -> Result<()> {
        self._assert_manager()?;
        let old = self._rate_model();
        self._set_interest_rate_model(new_interest_rate_model)?;
        self._emit_new_interest_rate_model_event(old, new_interest_rate_model);
        Ok(())
    }

    default fn add_reserves(&mut self, amount: Balance) -> Result<()> {
        self._accrue_interest()?;
        self._add_reserves(amount)
    }

    default fn reduce_reserves(&mut self, amount: Balance) -> Result<()> {
        self._assert_manager()?;
        self._accrue_interest()?;
        self._reduce_reserves(Self::env().caller(), amount)
    }

    default fn sweep_token(&mut self, asset: AccountId) -> Result<()> {
        self._assert_manager()?;
        self._sweep_token(asset)
    }

    default fn get_account_snapshot(&self, account: AccountId) -> (Balance, Balance, U256) {
        (
            self._balance_of(&account),
            self._borrow_balance_stored(account),
            self._exchange_rate_stored(),
        )
    }

    default fn borrow_balance_stored(&self, account: AccountId) -> Balance {
        self._borrow_balance_stored(account)
    }

    default fn borrow_balance_current(&mut self, account: AccountId) -> Result<Balance> {
        self._accrue_interest()?;
        Ok(self._borrow_balance_stored(account))
    }

    default fn balance_of_underlying_current(&mut self, account: AccountId) -> Result<Balance> {
        self._accrue_interest()?;
        Ok(self._balance_of_underlying(account))
    }

    default fn borrow_rate_per_msec(&self) -> WrappedU256 {
        let cash = self._get_cash_prior();
        let borrows = self._total_borrows();
        let reserves = self._total_reserves();
        self._borrow_rate_per_msec(cash, borrows, reserves)
    }

    default fn supply_rate_per_msec(&self) -> WrappedU256 {
        let cash = self._get_cash_prior();
        let borrows = self._total_borrows();
        let reserves = self._total_reserves();
        let reserve_factor = self._reserve_factor_mantissa();
        self._supply_rate_per_msec(cash, borrows, reserves, reserve_factor)
    }

    default fn reserve_factor_mantissa(&self) -> WrappedU256 {
        self._reserve_factor_mantissa()
    }
}

impl<T: Storage<Data> + Storage<psp22::Data>> Internal for T {
    default fn _accrue_interest(&mut self) -> Result<()> {
        self._accure_interest_at(Self::env().block_timestamp())
    }
    default fn _accure_interest_at(&mut self, at: Timestamp) -> Result<()> {
        let accural = self._accural_block_timestamp();
        if accural.eq(&at) {
            return Ok(())
        }
        let cash = self._get_cash_prior();
        let borrows = self._total_borrows();
        let reserves = self._total_reserves();
        let idx = self._borrow_index();
        let borrow_rate =
            InterestRateModelRef::get_borrow_rate(&self._rate_model(), cash, borrows, reserves);
        let out = calculate_interest(&CalculateInterestInput {
            total_borrows: borrows,
            total_reserves: reserves,
            borrow_index: idx,
            borrow_rate: borrow_rate.into(),
            old_block_timestamp: self._accural_block_timestamp(),
            new_block_timestamp: at,
            reserve_factor_mantissa: self._reserve_factor_mantissa().into(),
        })?;

        let mut data = self.data::<Data>();
        data.accural_block_timestamp = at;
        data.borrow_index = out.borrow_index.mantissa;
        data.total_borrows = out.total_borrows;
        data.total_reserves = out.total_reserves;
        self._emit_accrue_interest_event(
            out.interest_accumulated,
            WrappedU256::from(out.borrow_index.mantissa),
            out.total_borrows,
        );
        Ok(())
    }
    default fn _transfer_tokens(
        &mut self,
        spender: AccountId,
        src: AccountId,
        dst: AccountId,
        value: Balance,
        data: Vec<u8>,
    ) -> core::result::Result<(), PSP22Error> {
        let contract_addr = Self::env().account_id();
        ControllerRef::transfer_allowed(&self._controller(), contract_addr, src, dst, value)
            .map_err(to_psp22_err_from_controller_err)?;

        if src == dst {
            return Err(PSP22Error::Custom(String::from("TransferNotAllowed")))
        }

        if spender == src {
            // copied from PSP22#transfer
            // ref: https://github.com/727-Ventures/openbrush-contracts/blob/868ee023727c49296b774327bee25db7b5160c49/contracts/src/token/psp22/psp22.rs#L75-L79
            self._transfer_from_to(src, dst, value, data)?;
        } else {
            // copied from PSP22#transfer_from
            // ref: https://github.com/727-Ventures/openbrush-contracts/blob/868ee023727c49296b774327bee25db7b5160c49/contracts/src/token/psp22/psp22.rs#L81-L98
            let allowance = self._allowance(&src, &spender);

            if allowance < value {
                return Err(PSP22Error::InsufficientAllowance)
            }

            self._approve_from_to(src, spender, allowance - value)?;
            self._transfer_from_to(src, dst, value, data)?;
        }

        Ok(())
    }
    default fn _mint(&mut self, minter: AccountId, mint_amount: Balance) -> Result<()> {
        let contract_addr = Self::env().account_id();
        ControllerRef::mint_allowed(&self._controller(), contract_addr, minter, mint_amount)
            .unwrap();

        let current_timestamp = Self::env().block_timestamp();
        if self._accural_block_timestamp() != current_timestamp {
            return Err(Error::AccrualBlockNumberIsNotFresh)
        };

        self._mint_to(minter, mint_amount).unwrap();
        let actual_mint_amount = U256::from(mint_amount)
            .mul(self._exchange_rate_stored())
            .div(exp_scale())
            .as_u128();
        self._transfer_underlying_from(minter, contract_addr, actual_mint_amount)
            .unwrap();

        self._emit_mint_event(minter, actual_mint_amount, mint_amount);

        // skip post-process because nothing is done
        // ControllerRef::mint_verify(&self._controller(), contract_addr, minter, actual_mint_amount, mint_amount).unwrap();

        Ok(())
    }
    default fn _redeem(
        &mut self,
        redeemer: AccountId,
        redeem_tokens_in: Balance,
        redeem_amount_in: Balance,
    ) -> Result<()> {
        let exchange_rate = Exp {
            mantissa: WrappedU256::from(self._exchange_rate_stored()),
        };
        let (redeem_tokens, redeem_amount) = match (redeem_tokens_in, redeem_amount_in) {
            (tokens, _) if tokens > 0 => {
                (
                    tokens,
                    exchange_rate
                        .mul_scalar_truncate(U256::from(tokens))
                        .as_u128(),
                )
            }
            (_, amount) if amount > 0 => {
                (
                    Exp {
                        mantissa: WrappedU256::from(
                            U256::from(amount)
                                .mul(exp_scale())
                                .div(U256::from(exchange_rate.mantissa)),
                        ),
                    }
                    .truncate()
                    .as_u128(),
                    amount,
                )
            }
            _ => return Err(Error::InvalidParameter),
        };
        if (redeem_tokens == 0 && redeem_amount > 0) || (redeem_tokens > 0 && redeem_amount == 0) {
            return Err(Error::OnlyEitherRedeemTokensOrRedeemAmountIsZero)
        }

        let contract_addr = Self::env().account_id();
        ControllerRef::redeem_allowed(&self._controller(), contract_addr, redeemer, redeem_tokens)
            .unwrap();
        let current_timestamp = Self::env().block_timestamp();
        if self._accural_block_timestamp() != current_timestamp {
            return Err(Error::AccrualBlockNumberIsNotFresh)
        };

        if self._get_cash_prior() < redeem_amount {
            return Err(Error::RedeemTransferOutNotPossible)
        }

        self._burn_from(redeemer, redeem_tokens).unwrap();
        self._transfer_underlying(redeemer, redeem_amount).unwrap();

        self._emit_redeem_event(redeemer, redeem_amount, redeem_tokens);

        // skip post-process because nothing is done
        // ControllerRef::redeem_verify(&self._controller(), contract_addr, redeemer, redeem_tokens, redeem_amount).unwrap();

        Ok(())
    }
    default fn _borrow(&mut self, borrower: AccountId, borrow_amount: Balance) -> Result<()> {
        let contract_addr = Self::env().account_id();
        ControllerRef::borrow_allowed(&self._controller(), contract_addr, borrower, borrow_amount)
            .unwrap();

        let current_timestamp = Self::env().block_timestamp();
        if self._accural_block_timestamp() != current_timestamp {
            return Err(Error::AccrualBlockNumberIsNotFresh)
        };
        if self._get_cash_prior() < borrow_amount {
            return Err(Error::BorrowCashNotAvailable)
        }

        let account_borrows_prev = self._borrow_balance_stored(borrower);
        let account_borrows_new = account_borrows_prev + borrow_amount;
        let total_borrows_new = self._total_borrows() + borrow_amount;
        let idx = self._borrow_index().mantissa;
        self.data::<Data>().account_borrows.insert(
            &borrower,
            &BorrowSnapshot {
                principal: account_borrows_new,
                interest_index: idx,
            },
        );
        self.data::<Data>().total_borrows = total_borrows_new;

        self._transfer_underlying(borrower, borrow_amount).unwrap();

        self._emit_borrow_event(
            borrower,
            borrow_amount,
            account_borrows_new,
            total_borrows_new,
        );

        // skip post-process because nothing is done
        // ControllerRef::borrow_verify(&self._controller(), contract_addr, borrower, borrow_amount).unwrap();

        Ok(())
    }

    default fn _repay_borrow(
        &mut self,
        payer: AccountId,
        borrower: AccountId,
        repay_amount: Balance,
    ) -> Result<Balance> {
        let contract_addr = Self::env().account_id();
        ControllerRef::repay_borrow_allowed(
            &self._controller(),
            contract_addr,
            payer,
            borrower,
            repay_amount,
        )
        .unwrap();

        let current_timestamp = Self::env().block_timestamp();
        if self._accural_block_timestamp() != current_timestamp {
            return Err(Error::AccrualBlockNumberIsNotFresh)
        };

        let account_borrow_prev = self._borrow_balance_stored(borrower);
        let repay_amount_final = if repay_amount == u128::MAX {
            account_borrow_prev
        } else {
            repay_amount
        };

        self._transfer_underlying_from(payer, contract_addr, repay_amount_final)
            .unwrap();

        let account_borrows_new = account_borrow_prev - repay_amount_final;
        let total_borrows_new = self._total_borrows() - repay_amount_final;

        let idx = self._borrow_index().mantissa;
        self.data::<Data>().account_borrows.insert(
            &borrower,
            &BorrowSnapshot {
                principal: account_borrows_new,
                interest_index: idx,
            },
        );
        self.data::<Data>().total_borrows = total_borrows_new;

        self._emit_repay_borrow_event(
            payer,
            borrower,
            repay_amount_final,
            account_borrows_new,
            total_borrows_new,
        );

        // skip post-process because nothing is done
        // ControllerRef::repay_borrow_verify(&self._controller(), contract_addr, payer, borrower, repay_amount_final, 0).unwrap(); // temp: index is zero (type difference)

        Ok(repay_amount_final)
    }
    default fn _liquidate_borrow(
        &mut self,
        liquidator: AccountId,
        borrower: AccountId,
        repay_amount: Balance,
        collateral: AccountId,
    ) -> Result<()> {
        let contract_addr = Self::env().account_id();
        ControllerRef::liquidate_borrow_allowed(
            &self._controller(),
            contract_addr,
            collateral,
            liquidator,
            borrower,
            repay_amount,
        )
        .unwrap();

        let current_timestamp = Self::env().block_timestamp();
        if self._accural_block_timestamp() != current_timestamp {
            return Err(Error::AccrualBlockNumberIsNotFresh)
        }
        if PoolRef::get_accrual_block_timestamp(&collateral) != current_timestamp {
            return Err(Error::AccrualBlockNumberIsNotFresh)
        }

        if liquidator == borrower {
            return Err(Error::LiquidateLiquidatorIsBorrower)
        }
        if repay_amount == 0 {
            return Err(Error::LiquidateCloseAmountIsZero)
        }

        let actual_repay_amount = self
            ._repay_borrow(liquidator, borrower, repay_amount)
            .unwrap();
        let exchange_rate = self._exchange_rate_stored();
        let seize_tokens = ControllerRef::liquidate_calculate_seize_tokens(
            &self._controller(),
            contract_addr,
            collateral,
            WrappedU256::from(exchange_rate),
            actual_repay_amount,
        )
        .unwrap();
        if collateral == contract_addr {
            self._seize(contract_addr, liquidator, borrower, seize_tokens)
                .unwrap();
        } else {
            PoolRef::seize(&collateral, liquidator, borrower, seize_tokens).unwrap();
        }
        self._emit_liquidate_borrow_event(
            liquidator,
            borrower,
            actual_repay_amount,
            collateral,
            seize_tokens,
        );

        // skip post-process because nothing is done
        // ControllerRef::liquidate_borrow_verify(&self._controller(), contract_addr, collateral, liquidator, borrower, actual_repay_amount, seize_tokens).unwrap();

        Ok(())
    }
    default fn _seize(
        &mut self,
        seizer_token: AccountId,
        liquidator: AccountId,
        borrower: AccountId,
        seize_tokens: Balance,
    ) -> Result<()> {
        let contract_addr = Self::env().account_id();
        ControllerRef::seize_allowed(
            &self._controller(),
            contract_addr,
            seizer_token,
            liquidator,
            borrower,
            seize_tokens,
        )
        .unwrap();

        if liquidator == borrower {
            return Err(Error::LiquidateSeizeLiquidatorIsBorrower)
        }
        // calculate the new borrower and liquidator token balances
        let exchange_rate = Exp {
            mantissa: WrappedU256::from(self._exchange_rate_stored()),
        };
        let (liquidator_seize_tokens, protocol_seize_amount, protocol_seize_tokens) =
            protocol_seize_amount(exchange_rate, seize_tokens, protocol_seize_share_mantissa());
        let total_reserves_new = self._total_reserves() + protocol_seize_amount;

        // EFFECTS & INTERACTIONS
        self.data::<Data>().total_reserves = total_reserves_new;
        self.data::<PSP22Data>().supply -= protocol_seize_tokens;
        self._burn_from(borrower, seize_tokens).unwrap();
        self._mint_to(liquidator, liquidator_seize_tokens).unwrap();

        self._emit_reserves_added_event(contract_addr, protocol_seize_amount, total_reserves_new);

        // skip post-process because nothing is done
        // ControllerRef::seize_verify(&self._controller(), contract_addr, seizer_token, liquidator, borrower, seize_tokens).unwrap();

        Ok(())
    }

    fn _transfer_underlying_from(
        &self,
        from: AccountId,
        to: AccountId,
        value: Balance,
    ) -> Result<()> {
        PSP22Ref::transfer_from_builder(&self._underlying(), from, to, value, Vec::<u8>::new())
            .call_flags(ink::env::CallFlags::default().set_allow_reentry(true))
            .try_invoke()
            .unwrap()
            .unwrap()
            .map_err(to_psp22_error)
    }
    fn _transfer_underlying(&self, to: AccountId, value: Balance) -> Result<()> {
        PSP22Ref::transfer(&self._underlying(), to, value, Vec::<u8>::new()).map_err(to_psp22_error)
    }

    default fn _assert_manager(&self) -> Result<()> {
        if Self::env().caller() != self._manager() {
            return Err(Error::CallerIsNotManager)
        }
        Ok(())
    }

    default fn _underlying(&self) -> AccountId {
        self.data::<Data>().underlying
    }

    default fn _controller(&self) -> AccountId {
        self.data::<Data>().controller
    }

    default fn _manager(&self) -> AccountId {
        self.data::<Data>().manager
    }

    default fn _get_cash_prior(&self) -> Balance {
        PSP22Ref::balance_of(&self._underlying(), Self::env().account_id())
    }

    default fn _total_borrows(&self) -> Balance {
        self.data::<Data>().total_borrows
    }

    default fn _rate_model(&self) -> AccountId {
        self.data::<Data>().rate_model
    }

    default fn _borrow_rate_per_msec(
        &self,
        cash: Balance,
        borrows: Balance,
        reserves: Balance,
    ) -> WrappedU256 {
        InterestRateModelRef::get_borrow_rate(&self._rate_model(), cash, borrows, reserves)
    }

    default fn _supply_rate_per_msec(
        &self,
        cash: Balance,
        borrows: Balance,
        reserves: Balance,
        reserve_factor_mantissa: WrappedU256,
    ) -> WrappedU256 {
        InterestRateModelRef::get_supply_rate(
            &self._rate_model(),
            cash,
            borrows,
            reserves,
            reserve_factor_mantissa,
        )
    }

    default fn _accural_block_timestamp(&self) -> Timestamp {
        Timestamp::from(self.data::<Data>().accural_block_timestamp)
    }

    default fn _total_reserves(&self) -> Balance {
        self.data::<Data>().total_reserves
    }

    default fn _borrow_index(&self) -> Exp {
        Exp {
            mantissa: self.data::<Data>().borrow_index,
        }
    }

    default fn _borrow_balance_stored(&self, account: AccountId) -> Balance {
        let snapshot = match self.data::<Data>().account_borrows.get(&account) {
            Some(value) => value,
            None => return 0,
        };

        if snapshot.principal == 0 {
            return 0
        }
        let borrow_index = self._borrow_index();
        let prinicipal_times_index =
            U256::from(snapshot.principal).mul(U256::from(borrow_index.mantissa));
        prinicipal_times_index
            .div(U256::from(snapshot.interest_index))
            .as_u128()
    }

    default fn _balance_of_underlying(&self, account: AccountId) -> Balance {
        let exchange_rate = Exp {
            mantissa: self._exchange_rate_stored().into(),
        };
        let balance_of_underlying = self._balance_of(&account);
        exchange_rate
            .mul_scalar_truncate(balance_of_underlying.into())
            .as_u128()
    }

    default fn _reserve_factor_mantissa(&self) -> WrappedU256 {
        self.data::<Data>().reserve_factor_mantissa
    }

    // event emission
    default fn _emit_mint_event(
        &self,
        _minter: AccountId,
        _mint_amount: Balance,
        _mint_tokens: Balance,
    ) {
    }
    default fn _emit_redeem_event(
        &self,
        _redeemer: AccountId,
        _redeem_amount: Balance,
        _redeem_tokens: Balance,
    ) {
    }
    default fn _emit_borrow_event(
        &self,
        _borrower: AccountId,
        _borrow_amount: Balance,
        _account_borrows: Balance,
        _total_borrows: Balance,
    ) {
    }
    default fn _emit_repay_borrow_event(
        &self,
        _payer: AccountId,
        _borrower: AccountId,
        _repay_amount: Balance,
        _account_borrows: Balance,
        _total_borrows: Balance,
    ) {
    }
    default fn _emit_liquidate_borrow_event(
        &self,
        _liquidator: AccountId,
        _borrower: AccountId,
        _repay_amount: Balance,
        _token_collateral: AccountId,
        _seize_tokens: Balance,
    ) {
    }

    default fn _emit_reserves_added_event(
        &self,
        _benefactor: AccountId,
        _add_amount: Balance,
        _new_total_reserves: Balance,
    ) {
    }

    default fn _emit_accrue_interest_event(
        &self,
        _interest_accumulated: Balance,
        _new_index: WrappedU256,
        _new_total_borrows: Balance,
    ) {
    }

    default fn _emit_reserves_reduced_event(
        &self,
        _reduce_amount: Balance,
        _total_reserves_new: Balance,
    ) {
    }

    default fn _emit_new_controller_event(&self, _old: AccountId, _new: AccountId) {}
    default fn _emit_new_interest_rate_model_event(&self, _old: AccountId, _new: AccountId) {}
    default fn _emit_new_reserve_factor_event(&self, _old: WrappedU256, _new: WrappedU256) {}

    default fn _set_controller(&mut self, new_controller: AccountId) -> Result<()> {
        self.data::<Data>().controller = new_controller;
        Ok(())
    }

    default fn _set_reserve_factor_mantissa(
        &mut self,
        new_reserve_factor_mantissa: WrappedU256,
    ) -> Result<()> {
        self._accrue_interest()?;

        let current_timestamp = Self::env().block_timestamp();
        if self._accural_block_timestamp() != current_timestamp {
            return Err(Error::AccrualBlockNumberIsNotFresh)
        }

        if U256::from(new_reserve_factor_mantissa).gt(&reserve_factor_max_mantissa()) {
            return Err(Error::SetReserveFactorBoundsCheck)
        }

        self.data::<Data>().reserve_factor_mantissa = new_reserve_factor_mantissa;
        Ok(())
    }

    default fn _set_interest_rate_model(
        &mut self,
        new_interest_rate_model: AccountId,
    ) -> Result<()> {
        let current_timestamp = Self::env().block_timestamp();
        if self._accural_block_timestamp() != current_timestamp {
            return Err(Error::AccrualBlockNumberIsNotFresh)
        }

        self.data::<Data>().rate_model = new_interest_rate_model;
        Ok(())
    }

    default fn _add_reserves(&mut self, amount: Balance) -> Result<()> {
        let current_timestamp = Self::env().block_timestamp();
        if self._accural_block_timestamp() != current_timestamp {
            return Err(Error::AccrualBlockNumberIsNotFresh)
        }

        let total_reserves_new = self._total_reserves().add(amount);
        self.data::<Data>().total_reserves = total_reserves_new;
        let caller = Self::env().caller();
        self._transfer_underlying_from(caller, Self::env().account_id(), amount)
            .unwrap();

        // event
        self._emit_reserves_added_event(caller, amount, total_reserves_new);

        Ok(())
    }

    default fn _reduce_reserves(&mut self, admin: AccountId, amount: Balance) -> Result<()> {
        let current_timestamp = Self::env().block_timestamp();
        if self._accural_block_timestamp() != current_timestamp {
            return Err(Error::AccrualBlockNumberIsNotFresh)
        }

        if self._get_cash_prior().lt(&amount) {
            return Err(Error::ReduceReservesCashNotAvailable)
        }
        if self._total_reserves().lt(&amount) {
            return Err(Error::ReduceReservesCashValidation)
        }
        let total_reserves_new = self._total_reserves().sub(amount);
        let mut data = self.data::<Data>();
        data.total_reserves = total_reserves_new;
        self._transfer_underlying(admin, amount).unwrap();

        // event
        self._emit_reserves_reduced_event(amount, total_reserves_new);
        Ok(())
    }

    default fn _sweep_token(&mut self, asset: AccountId) -> Result<()> {
        if asset == self._underlying() {
            return Err(Error::CannotSweepUnderlyingToken)
        }

        let balance = PSP22Ref::balance_of(&asset, Self::env().account_id());
        PSP22Ref::transfer(&asset, Self::env().caller(), balance, Vec::<u8>::new())
            .map_err(to_psp22_error)?;
        Ok(())
    }

    default fn _exchange_rate_stored(&self) -> U256 {
        exchange_rate(
            self.total_supply(),
            self._get_cash_prior(),
            self._total_borrows(),
            self._total_reserves(),
        )
    }
}

pub fn to_psp22_error(e: PSP22Error) -> Error {
    Error::PSP22(e)
}

pub fn to_lang_error(e: LangError) -> Error {
    Error::Lang(e)
}

pub fn to_psp22_err_from_controller_err(e: controller::Error) -> PSP22Error {
    let convert = { |str: &str| PSP22Error::Custom(String::from(str)) };
    return match e {
        controller::Error::MintIsPaused => convert("MintIsPaused"),
        controller::Error::BorrowIsPaused => convert("BorrowIsPaused"),
        controller::Error::SeizeIsPaused => convert("SeizeIsPaused"),
        controller::Error::TransferIsPaused => convert("TransferIsPaused"),
        controller::Error::MarketNotListed => convert("MarketNotListed"),
        controller::Error::MarketAlreadyListed => convert("MarketAlreadyListed"),
        controller::Error::ControllerMismatch => convert("ControllerMismatch"),
        controller::Error::PriceError => convert("PriceError"),
        controller::Error::TooMuchRepay => convert("TooMuchRepay"),
        controller::Error::BorrowCapReached => convert("BorrowCapReached"),
        controller::Error::InsufficientLiquidity => convert("InsufficientLiquidity"),
        controller::Error::InsufficientShortfall => convert("InsufficientShortfall"),
        controller::Error::CallerIsNotManager => convert("CallerIsNotManager"),
        controller::Error::InvalidCollateralFactor => convert("InvalidCollateralFactor"),
    }
}<|MERGE_RESOLUTION|>--- conflicted
+++ resolved
@@ -340,15 +340,11 @@
         &mut self,
         new_reserve_factor_mantissa: WrappedU256,
     ) -> Result<()> {
-<<<<<<< HEAD
+        self._assert_manager()?;
         let old = self._reserve_factor_mantissa();
         self._set_reserve_factor_mantissa(new_reserve_factor_mantissa)?;
         self._emit_new_reserve_factor_event(old, new_reserve_factor_mantissa);
         Ok(())
-=======
-        self._assert_manager()?;
-        self._set_reserve_factor_mantissa(new_reserve_factor_mantissa)
->>>>>>> a9b24ffd
     }
 
     default fn set_interest_rate_model(
